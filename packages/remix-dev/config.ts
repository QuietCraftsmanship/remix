import type * as Vite from "vite";
import { execSync } from "node:child_process";
import path from "node:path";
import { pathToFileURL } from "node:url";
import colors from "picocolors";
import fse from "fs-extra";
import PackageJson from "@npmcli/package-json";
import type { NodePolyfillsOptions as EsbuildPluginsNodeModulesPolyfillOptions } from "esbuild-plugins-node-modules-polyfill";

import type * as ViteNode from "./vite/vite-node";
import {
  type RouteManifest,
  type RouteConfig,
  type DefineRoutesFunction,
  setRouteConfigAppDirectory,
  validateRouteConfig,
  configRoutesToRouteManifest,
  defineRoutes,
} from "./config/routes";
import { ServerMode, isValidServerMode } from "./config/serverModes";
import { serverBuildVirtualModule } from "./compiler/server/virtualModules";
import { flatRoutes } from "./config/flat-routes";
import { detectPackageManager } from "./cli/detectPackageManager";
import { logger } from "./tux";
import invariant from "./invariant";

export interface RemixMdxConfig {
  rehypePlugins?: any[];
  remarkPlugins?: any[];
}

export type RemixMdxConfigFunction = (
  filename: string
) => Promise<RemixMdxConfig | undefined> | RemixMdxConfig | undefined;

export type ServerModuleFormat = "esm" | "cjs";
export type ServerPlatform = "node" | "neutral";

type Dev = {
  command?: string;
  manual?: boolean;
  port?: number;
  tlsKey?: string;
  tlsCert?: string;
};

interface FutureConfig {
  v3_fetcherPersist: boolean;
  v3_relativeSplatPath: boolean;
  v3_throwAbortReason: boolean;
  v3_routeConfig: boolean;
  v3_singleFetch: boolean;
  v3_lazyRouteDiscovery: boolean;
  unstable_optimizeDeps: boolean;
}

type NodeBuiltinsPolyfillOptions = Pick<
  EsbuildPluginsNodeModulesPolyfillOptions,
  "modules" | "globals"
>;

/**
 * The user-provided config in `remix.config.js`.
 */
export interface AppConfig {
  /**
   * The path to the `app` directory, relative to `remix.config.js`. Defaults
   * to `"app"`.
   */
  appDirectory?: string;

  /**
   * The path to a directory Remix can use for caching things in development,
   * relative to `remix.config.js`. Defaults to `".cache"`.
   */
  cacheDirectory?: string;

  /**
   * A function for defining custom routes, in addition to those already defined
   * using the filesystem convention in `app/routes`. Both sets of routes will
   * be merged.
   */
  routes?: (
    defineRoutes: DefineRoutesFunction
  ) =>
    | ReturnType<DefineRoutesFunction>
    | Promise<ReturnType<DefineRoutesFunction>>;

  /**
   * The path to the browser build, relative to `remix.config.js`. Defaults to
   * "public/build".
   */
  assetsBuildDirectory?: string;

  /**
   * The URL prefix of the browser build with a trailing slash. Defaults to
   * `"/build/"`. This is the path the browser will use to find assets.
   */
  publicPath?: string;

  /**
   * Options for `remix dev`. See https://remix.run/other-api/dev#options-1
   */
  dev?: Dev;

  /**
   * Additional MDX remark / rehype plugins.
   */
  mdx?: RemixMdxConfig | RemixMdxConfigFunction;

  /**
   * Whether to process CSS using PostCSS if a PostCSS config file is present.
   * Defaults to `true`.
   */
  postcss?: boolean;

  /**
   * A server entrypoint, relative to the root directory that becomes your
   * server's main module. If specified, Remix will compile this file along with
   * your application into a single file to be deployed to your server. This
   * file can use either a `.ts` or `.js` file extension.
   */
  server?: string;

  /**
   * The path to the server build file, relative to `remix.config.js`. This file
   * should end in a `.js` extension and should be deployed to your server.
   */
  serverBuildPath?: string;

  /**
   * The order of conditions to use when resolving server dependencies'
   * `exports` field in `package.json`.
   *
   * For more information, see: https://esbuild.github.io/api/#conditions
   */
  serverConditions?: string[];

  /**
   * A list of patterns that determined if a module is transpiled and included
   * in the server bundle. This can be useful when consuming ESM only packages
   * in a CJS build.
   */
  serverDependenciesToBundle?: "all" | Array<string | RegExp>;

  /**
   * The order of main fields to use when resolving server dependencies.
   * Defaults to `["main", "module"]`.
   *
   * For more information, see: https://esbuild.github.io/api/#main-fields
   */
  serverMainFields?: string[];

  /**
   * Whether to minify the server build in production or not.
   * Defaults to `false`.
   */
  serverMinify?: boolean;

  /**
   * The output format of the server build. Defaults to "esm".
   */
  serverModuleFormat?: ServerModuleFormat;

  /**
   * The Node.js polyfills to include in the server build when targeting
   * non-Node.js server platforms.
   */
  serverNodeBuiltinsPolyfill?: NodeBuiltinsPolyfillOptions;

  /**
   * The Node.js polyfills to include in the browser build.
   */
  browserNodeBuiltinsPolyfill?: NodeBuiltinsPolyfillOptions;

  /**
   * The platform the server build is targeting. Defaults to "node".
   */
  serverPlatform?: ServerPlatform;

  /**
   * Configuration of server bundles to produce. If this is defined then the
   * top-level `serverBuildPath` value is ignored.
   */
  serverBundles?: {
    serverBuildPath: string;
    routes: string[];
  }[];

  /*
<<<<<<< HEAD
=======

   * Whether to support Tailwind functions and directives in CSS files if `tailwindcss` is installed.
   * Defaults to `true`.

>>>>>>> 2a88c148
   * Whether to support Tailwind functions and directives in CSS files if
   * `tailwindcss` is installed. Defaults to `true`.

   */
  tailwind?: boolean;

  /**
   * A list of filenames or a glob patterns to match files in the `app/routes`
   * directory that Remix will ignore. Matching files will not be recognized as
   * routes.
   */
  ignoredRouteFiles?: string[];

  /**
   * A function for defining custom directories to watch while running `remix dev`,
   * in addition to `appDirectory`.
   */
  watchPaths?:
    | string
    | string[]
    | (() => Promise<string | string[]> | string | string[]);

  /**
   * Enabled future flags
   */
  future?: [keyof FutureConfig] extends [never]
    ? // Partial<FutureConfig> doesn't work when it's empty so just prevent any keys
      { [key: string]: never }
    : Partial<FutureConfig>;
}

/**
 * Fully resolved configuration object we use throughout Remix.
 */
export interface RemixConfig {
  /**
   * The absolute path to the root of the Remix project.
   */
  rootDirectory: string;

  /**
   * The absolute path to the application source directory.
   */
  appDirectory: string;

  /**
   * The absolute path to the cache directory.
   */
  cacheDirectory: string;

  /**
   * The path to the entry.client file, relative to `config.appDirectory`.
   */
  entryClientFile: string;

  /**
   * The absolute path to the entry.client file.
   */
  entryClientFilePath: string;

  /**
   * The path to the entry.server file, relative to `config.appDirectory`.
   */
  entryServerFile: string;

  /**
   * The absolute path to the entry.server file.
   */
  entryServerFilePath: string;

  /**
   * An object of all available routes, keyed by route id.
   */
  routes: RouteManifest;

  /**
   * The absolute path to the assets build directory.
   */
  assetsBuildDirectory: string;

  /**
   * the original relative path to the assets build directory
   */
  relativeAssetsBuildDirectory: string;

  /**
   * The URL prefix of the public build with a trailing slash.
   */
  publicPath: string;

  /**
   * Options for `remix dev`. See https://remix.run/other-api/dev#options-1
   */
  dev: Dev;

  /**
   * Additional MDX remark / rehype plugins.
   */
  mdx?: RemixMdxConfig | RemixMdxConfigFunction;

  /**
   * Whether to process CSS using PostCSS if a PostCSS config file is present.
   * Defaults to `true`.
   */
  postcss: boolean;

  /**
   * The path to the server build file. This file should end in a `.js`.
   */
  serverBuildPath: string;

  /**
   * The default entry module for the server build if a {@see AppConfig.server}
   * is not provided.
   */
  serverBuildTargetEntryModule: string;

  /**
   * The order of conditions to use when resolving server dependencies'
   * `exports` field in `package.json`.
   *
   * For more information, see: https://esbuild.github.io/api/#conditions
   */
  serverConditions?: string[];

  /**
   * A list of patterns that determined if a module is transpiled and included
   * in the server bundle. This can be useful when consuming ESM only packages
   * in a CJS build.
   */
  serverDependenciesToBundle: "all" | Array<string | RegExp>;

  /**
   * A server entrypoint relative to the root directory that becomes your
   * server's main module.
   */
  serverEntryPoint?: string;

  /**
   * The order of main fields to use when resolving server dependencies.
   * Defaults to `["main", "module"]`.
   *
   * For more information, see: https://esbuild.github.io/api/#main-fields
   */
  serverMainFields: string[];

  /**
   * Whether to minify the server build in production or not.
   * Defaults to `false`.
   */
  serverMinify: boolean;

  /**
   * The mode to use to run the server.
   */
  serverMode: ServerMode;

  /**
   * The output format of the server build. Defaults to "esm".
   */
  serverModuleFormat: ServerModuleFormat;

  /**
   * The Node.js polyfills to include in the server build when targeting
   * non-Node.js server platforms.
   */
  serverNodeBuiltinsPolyfill?: NodeBuiltinsPolyfillOptions;

  /**
   * The Node.js polyfills to include in the browser build.
   */
  browserNodeBuiltinsPolyfill?: NodeBuiltinsPolyfillOptions;

  /**
   * The platform the server build is targeting. Defaults to "node".
   */
  serverPlatform: ServerPlatform;

  /**
   * Configuration of server bundles to produce. If this is defined then the
   * top-level `serverBuildPath` value is ignored.
   */
  serverBundles?: {
    serverBuildPath: string;
    routes: RouteManifest;
  }[];

<<<<<<< HEAD
  /**
=======

  /*

  /**

>>>>>>> 2a88c148
   * Whether to support Tailwind functions and directives in CSS files if `tailwindcss` is installed.
   * Defaults to `true`.
   */
  tailwind: boolean;

  /**
   * A list of directories to watch.
   */
  watchPaths: string[];

  /**
   * The path for the tsconfig file, if present on the root directory.
   */
  tsconfigPath: string | undefined;

  future: FutureConfig;
}

/**
 * Returns a fully resolved config object from the remix.config.js in the given
 * root directory.
 */
export async function readConfig(
  remixRoot?: string,
  serverMode?: ServerMode
): Promise<RemixConfig> {
  if (!remixRoot) {
    remixRoot = process.env.REMIX_ROOT || process.cwd();
  }

  let rootDirectory = path.resolve(remixRoot);
  let configFile = findConfig(rootDirectory, "remix.config", configExts);

  let appConfig: AppConfig = {};
  if (configFile) {
    let appConfigModule: any;
    try {
      // shout out to next
      // https://github.com/vercel/next.js/blob/b15a976e11bf1dc867c241a4c1734757427d609c/packages/next/server/config.ts#L748-L765
      if (process.env.JEST_WORKER_ID) {
        // dynamic import does not currently work inside vm which
        // jest relies on, so we fall back to require for this case
        // https://github.com/nodejs/node/issues/35889
        appConfigModule = require(configFile);
      } else {
        let stat = fse.statSync(configFile);
        appConfigModule = await import(
          pathToFileURL(configFile).href + "?t=" + stat.mtimeMs
        );
      }
      appConfig = appConfigModule?.default || appConfigModule;
    } catch (error: unknown) {
      throw new Error(
        `Error loading Remix config at ${configFile}\n${String(error)}`
      );
    }
  }

  return await resolveConfig(appConfig, {
    rootDirectory,
    serverMode,
  });
}

let isFirstLoad = true;
let lastValidRoutes: RouteManifest = {};

export async function resolveConfig(
  appConfig: AppConfig,
  {
    rootDirectory,
    serverMode = ServerMode.Production,
    isSpaMode = false,
    routeConfigChanged = false,
    vite,
    viteUserConfig,
    routesViteNodeContext,
  }: {
    rootDirectory: string;
    serverMode?: ServerMode;
    isSpaMode?: boolean;
    routeConfigChanged?: boolean;
    vite?: typeof Vite;
    viteUserConfig?: Vite.UserConfig;
    routesViteNodeContext?: ViteNode.Context;
  }
): Promise<RemixConfig> {
  if (!isValidServerMode(serverMode)) {
    throw new Error(`Invalid server mode "${serverMode}"`);
  }

  let serverBuildPath = path.resolve(
    rootDirectory,
    appConfig.serverBuildPath ?? "build/index.js"
  );
  let serverBuildTargetEntryModule = `export * from ${JSON.stringify(
    serverBuildVirtualModule.id
  )};`;
  let serverConditions = appConfig.serverConditions;
  let serverDependenciesToBundle = appConfig.serverDependenciesToBundle || [];
  let serverEntryPoint = appConfig.server;
  let serverMainFields = appConfig.serverMainFields;
  let serverMinify = appConfig.serverMinify;

  let serverModuleFormat = appConfig.serverModuleFormat || "esm";
  let serverPlatform = appConfig.serverPlatform || "node";
  serverMainFields ??=
    serverModuleFormat === "esm" ? ["module", "main"] : ["main", "module"];
  serverMinify ??= false;

  let serverNodeBuiltinsPolyfill = appConfig.serverNodeBuiltinsPolyfill;
  let browserNodeBuiltinsPolyfill = appConfig.browserNodeBuiltinsPolyfill;
  let mdx = appConfig.mdx;
  let postcss = appConfig.postcss ?? true;
  let tailwind = appConfig.tailwind ?? true;

  let appDirectory = path.resolve(
    rootDirectory,
    appConfig.appDirectory || "app"
  );

  let cacheDirectory = path.resolve(
    rootDirectory,
    appConfig.cacheDirectory || ".cache"
  );

  let defaultsDirectory = path.resolve(__dirname, "config", "defaults");

  let userEntryClientFile = findEntry(appDirectory, "entry.client");
  let userEntryServerFile = findEntry(appDirectory, "entry.server");

  let entryServerFile: string;
  let entryClientFile = userEntryClientFile || "entry.client.tsx";

  let pkgJson = await PackageJson.load(rootDirectory);
  let deps = pkgJson.content.dependencies ?? {};

  if (isSpaMode && appConfig.future?.v3_singleFetch != true) {
    // This is a super-simple default since we don't need streaming in SPA Mode.
    // We can include this in a remix-spa template, but right now `npx remix reveal`
    // will still expose the streaming template since that command doesn't have
    // access to the `ssr:false` flag in the vite config (the streaming template
    // works just fine so maybe instea dof having this we _only have this version
    // in the template...).  We let users manage an entry.server file in SPA Mode
    // so they can de ide if they want to hydrate the full document or just an
    // embedded `<div id="app">` or whatever.
    entryServerFile = "entry.server.spa.tsx";
  } else if (userEntryServerFile) {
    entryServerFile = userEntryServerFile;
  } else {
    let serverRuntime = deps["@remix-run/deno"]
      ? "deno"
      : deps["@remix-run/cloudflare"]
      ? "cloudflare"
      : deps["@remix-run/node"]
      ? "node"
      : undefined;

    if (!serverRuntime) {
      let serverRuntimes = [
        "@remix-run/deno",
        "@remix-run/cloudflare",
        "@remix-run/node",
      ];
      let formattedList = disjunctionListFormat.format(serverRuntimes);
      throw new Error(
        `Could not determine server runtime. Please install one of the following: ${formattedList}`
      );
    }

    if (!deps["isbot"]) {
      console.log(
        "adding `isbot` to your package.json, you should commit this change"
      );

      pkgJson.update({
        dependencies: {
          ...pkgJson.content.dependencies,
          isbot: "^4",
        },
      });

      await pkgJson.save();

      let packageManager = detectPackageManager() ?? "npm";

      execSync(`${packageManager} install`, {
        cwd: rootDirectory,
        stdio: "inherit",
      });
    }

    entryServerFile = `entry.server.${serverRuntime}.tsx`;
  }

  let entryClientFilePath = userEntryClientFile
    ? path.resolve(appDirectory, userEntryClientFile)
    : path.resolve(defaultsDirectory, entryClientFile);

  let entryServerFilePath = userEntryServerFile
    ? path.resolve(appDirectory, userEntryServerFile)
    : path.resolve(defaultsDirectory, entryServerFile);

  let assetsBuildDirectory =
    appConfig.assetsBuildDirectory || path.join("public", "build");

  let absoluteAssetsBuildDirectory = path.resolve(
    rootDirectory,
    assetsBuildDirectory
  );

  let publicPath = addTrailingSlash(appConfig.publicPath || "/build/");

  let rootRouteFile = findEntry(appDirectory, "root");
  if (!rootRouteFile) {
    throw new Error(`Missing "root" route file in ${appDirectory}`);
  }

  let routes: RouteManifest = {
    root: { path: "", id: "root", file: rootRouteFile },
  };

  if (appConfig.future?.v3_routeConfig) {
    invariant(routesViteNodeContext);
    invariant(vite);

    let routeConfigFile = findEntry(appDirectory, "routes");

    class FriendlyError extends Error {}

    let logger = vite.createLogger(viteUserConfig?.logLevel, {
      prefix: "[remix]",
    });

    try {
      if (appConfig.routes) {
        throw new FriendlyError(
          'The "routes" config option is not supported when a "routes.ts" file is present. You should migrate these routes into "routes.ts".'
        );
      }

      if (!routeConfigFile) {
        let routeConfigDisplayPath = vite.normalizePath(
          path.relative(rootDirectory, path.join(appDirectory, "routes.ts"))
        );
        throw new FriendlyError(
          `Route config file not found at "${routeConfigDisplayPath}".`
        );
      }

      setRouteConfigAppDirectory(appDirectory);
      let routeConfigExport: RouteConfig = (
        await routesViteNodeContext.runner.executeFile(
          path.join(appDirectory, routeConfigFile)
        )
      ).default;

      let routeConfig = await routeConfigExport;

      let result = validateRouteConfig({
        routeConfigFile,
        routeConfig,
      });

      if (!result.valid) {
        throw new FriendlyError(result.message);
      }

      routes = { ...routes, ...configRoutesToRouteManifest(routeConfig) };

      lastValidRoutes = routes;

      if (routeConfigChanged) {
        logger.info(colors.green("Route config changed."), {
          clear: true,
          timestamp: true,
        });
      }
    } catch (error: any) {
      logger.error(
        error instanceof FriendlyError
          ? colors.red(error.message)
          : [
              colors.red(`Route config in "${routeConfigFile}" is invalid.`),
              "",
              error.loc?.file && error.loc?.column && error.frame
                ? [
                    path.relative(appDirectory, error.loc.file) +
                      ":" +
                      error.loc.line +
                      ":" +
                      error.loc.column,
                    error.frame.trim?.(),
                  ]
                : error.stack,
            ]
              .flat()
              .join("\n") + "\n",
        {
          error,
          clear: !isFirstLoad,
          timestamp: !isFirstLoad,
        }
      );

      // Bail if this is the first time loading config, otherwise keep the dev server running
      if (isFirstLoad) {
        process.exit(1);
      }

      // Keep dev server running with the last valid routes to allow for correction
      routes = lastValidRoutes;
    }
  } else {
    if (fse.existsSync(path.resolve(appDirectory, "routes"))) {
      let fileRoutes = flatRoutes(appDirectory, appConfig.ignoredRouteFiles);
      for (let route of Object.values(fileRoutes)) {
        routes[route.id] = { ...route, parentId: route.parentId || "root" };
      }
    }
  }
  if (appConfig.routes) {
    let manualRoutes = await appConfig.routes(defineRoutes);
    for (let route of Object.values(manualRoutes)) {
      routes[route.id] = { ...route, parentId: route.parentId || "root" };
    }
  }

  let serverBundles = appConfig.serverBundles?.map((bundle) => {
    // Build up the resolved `routes` including any parent routes
    let bundleRoutes: RouteManifest = {};
    for (let id of bundle.routes) {
      let currentRoute: RouteManifest[string] | undefined = routes[id];
      do {
        bundleRoutes[currentRoute.id] = currentRoute;
        if (currentRoute.parentId) {
          currentRoute = routes[currentRoute.parentId];
        } else {
          currentRoute = undefined;
        }
      } while (currentRoute);
    }

    return { serverBuildPath: bundle.serverBuildPath, routes: bundleRoutes };
  });

  let watchPaths: string[] = [];
  if (typeof appConfig.watchPaths === "function") {
    let directories = await appConfig.watchPaths();
    watchPaths = watchPaths.concat(
      Array.isArray(directories) ? directories : [directories]
    );
  } else if (appConfig.watchPaths) {
    watchPaths = watchPaths.concat(
      Array.isArray(appConfig.watchPaths)
        ? appConfig.watchPaths
        : [appConfig.watchPaths]
    );
  }

  // When tsconfigPath is undefined, the default "tsconfig.json" is not
  // found in the root directory.
  let tsconfigPath: string | undefined;
  let rootTsconfig = path.resolve(rootDirectory, "tsconfig.json");
  let rootJsConfig = path.resolve(rootDirectory, "jsconfig.json");

  if (fse.existsSync(rootTsconfig)) {
    tsconfigPath = rootTsconfig;
  } else if (fse.existsSync(rootJsConfig)) {
    tsconfigPath = rootJsConfig;
  }

  // Note: When a future flag is removed from here, it should be added to the
  // list below, so we can let folks know if they have obsolete flags in their
  // config.  If we ever convert remix.config.js to a TS file, so we get proper
  // typings this won't be necessary anymore.
  let future: FutureConfig = {
    v3_fetcherPersist: appConfig.future?.v3_fetcherPersist === true,
    v3_relativeSplatPath: appConfig.future?.v3_relativeSplatPath === true,
    v3_throwAbortReason: appConfig.future?.v3_throwAbortReason === true,
    v3_routeConfig: appConfig.future?.v3_routeConfig === true,
    v3_singleFetch: appConfig.future?.v3_singleFetch === true,
    v3_lazyRouteDiscovery: appConfig.future?.v3_lazyRouteDiscovery === true,
    unstable_optimizeDeps: appConfig.future?.unstable_optimizeDeps === true,
  };

  if (appConfig.future) {
    let userFlags = appConfig.future;
    let deprecatedFlags = [
      "unstable_cssModules",
      "unstable_cssSideEffectImports",
      "unstable_dev",
      "unstable_postcss",
      "unstable_routeConfig",
      "unstable_tailwind",
      "unstable_vanillaExtract",
      "v2_errorBoundary",
      "v2_headers",
      "v2_meta",
      "v2_normalizeFormMethod",
      "v2_routeConvention",
    ];

    if ("unstable_routeConfig" in userFlags) {
      logger.warn(
        "The `unstable_routeConfig` future flag has been stabilized as `v3_routeConfig`."
      );
    }

    if ("v2_dev" in userFlags) {
      if (userFlags.v2_dev === true) {
        deprecatedFlags.push("v2_dev");
      } else {
        logger.warn("The `v2_dev` future flag is obsolete.", {
          details: [
            "Move your dev options from `future.v2_dev` to `dev` within your `remix.config.js` file",
          ],
        });
      }
    }

    let obsoleteFlags = deprecatedFlags.filter((f) => f in userFlags);
    if (obsoleteFlags.length > 0) {
      logger.warn(
        `The following Remix future flags are now obsolete ` +
          `and can be removed from your remix.config.js file:\n` +
          obsoleteFlags.map((f) => `- ${f}\n`).join("")
      );
    }
  }

  logFutureFlagWarnings(appConfig.future || {});

  isFirstLoad = false;

  return {
    appDirectory,
    cacheDirectory,
    entryClientFile,
    entryClientFilePath,
    entryServerFile,
    entryServerFilePath,
    dev: appConfig.dev ?? {},
    assetsBuildDirectory: absoluteAssetsBuildDirectory,
    relativeAssetsBuildDirectory: assetsBuildDirectory,
    publicPath,
    rootDirectory,
    routes,
    serverBuildPath,
    serverBuildTargetEntryModule,
    serverConditions,
    serverDependenciesToBundle,
    serverEntryPoint,
    serverMainFields,
    serverMinify,
    serverMode,
    serverModuleFormat,
    serverNodeBuiltinsPolyfill,
    browserNodeBuiltinsPolyfill,
    serverPlatform,
    serverBundles,
    mdx,
    postcss,
    tailwind,
    watchPaths,
    tsconfigPath,
    future,
  };
}

function addTrailingSlash(path: string): string {
  return path.endsWith("/") ? path : path + "/";
}

const entryExts = [".js", ".jsx", ".ts", ".tsx"];

function findEntry(dir: string, basename: string): string | undefined {
  for (let ext of entryExts) {
    let file = path.resolve(dir, basename + ext);
    if (fse.existsSync(file)) return path.relative(dir, file);
  }

  return undefined;
}

const configExts = [".js", ".cjs", ".mjs"];

export function findConfig(
  dir: string,
  basename: string,
  extensions: string[]
): string | undefined {
  for (let ext of extensions) {
    let name = basename + ext;
    let file = path.join(dir, name);
    if (fse.existsSync(file)) return file;
  }

  return undefined;
}

// adds types for `Intl.ListFormat` to the global namespace
// we could also update our `tsconfig.json` to include `lib: ["es2021"]`
declare namespace Intl {
  type ListType = "conjunction" | "disjunction";

  interface ListFormatOptions {
    localeMatcher?: "lookup" | "best fit";
    type?: ListType;
    style?: "long" | "short" | "narrow";
  }

  interface ListFormatPart {
    type: "element" | "literal";
    value: string;
  }

  class ListFormat {
    constructor(locales?: string | string[], options?: ListFormatOptions);
    format(values: any[]): string;
    formatToParts(values: any[]): ListFormatPart[];
    supportedLocalesOf(
      locales: string | string[],
      options?: ListFormatOptions
    ): string[];
  }
}

let disjunctionListFormat = new Intl.ListFormat("en", {
  style: "long",
  type: "disjunction",
});

function logFutureFlagWarning(args: { flag: string; message: string }) {
  logger.warn(args.message, {
    key: args.flag,
    details: [
      `You can use the \`${args.flag}\` future flag to opt-in early.`,
      `-> https://remix.run/docs/en/2.13.1/start/future-flags#${args.flag}`,
    ],
  });
}

export function logFutureFlagWarnings(future: Partial<FutureConfig>) {
  if (future.v3_fetcherPersist === undefined) {
    logFutureFlagWarning({
      flag: "v3_fetcherPersist",
      message: "Fetcher persistence behavior is changing in React Router v7",
    });
  }

  if (future.v3_lazyRouteDiscovery === undefined) {
    logFutureFlagWarning({
      flag: "v3_lazyRouteDiscovery",
      message:
        "Route discovery/manifest behavior is changing in React Router v7",
    });
  }

  if (future.v3_relativeSplatPath === undefined) {
    logFutureFlagWarning({
      flag: "v3_relativeSplatPath",
      message:
        "Relative routing behavior for splat routes is changing in React Router v7",
    });
  }

  if (future.v3_singleFetch === undefined) {
    logFutureFlagWarning({
      flag: "v3_singleFetch",
      message: "Data fetching is changing to a single fetch in React Router v7",
    });
  }

  if (future.v3_throwAbortReason === undefined) {
    logFutureFlagWarning({
      flag: "v3_throwAbortReason",
      message:
        "The format of errors thrown on aborted requests is changing in React Router v7",
    });
  }
}<|MERGE_RESOLUTION|>--- conflicted
+++ resolved
@@ -188,13 +188,10 @@
   }[];
 
   /*
-<<<<<<< HEAD
-=======
 
    * Whether to support Tailwind functions and directives in CSS files if `tailwindcss` is installed.
    * Defaults to `true`.
 
->>>>>>> 2a88c148
    * Whether to support Tailwind functions and directives in CSS files if
    * `tailwindcss` is installed. Defaults to `true`.
 
@@ -382,15 +379,11 @@
     routes: RouteManifest;
   }[];
 
-<<<<<<< HEAD
-  /**
-=======
 
   /*
 
   /**
 
->>>>>>> 2a88c148
    * Whether to support Tailwind functions and directives in CSS files if `tailwindcss` is installed.
    * Defaults to `true`.
    */
