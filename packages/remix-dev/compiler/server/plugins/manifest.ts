import type { Plugin } from "esbuild";
import jsesc from "jsesc";

import type * as Channel from "../../../channel";
import type { RouteManifest } from "../../../config/routes";
import { type Manifest } from "../../../manifest";
import { assetsManifestVirtualModule } from "../virtualModules";
import { Cancel } from "../../cancel";

/**
 * Creates a virtual module called `@remix-run/dev/assets-manifest` that exports
 * the assets manifest. This is used in the server entry module to access the
 * assets manifest in the server build.
 */

export function serverAssetsManifestPlugin(refs: {
  manifestChannel: Channel.Type<Manifest>;
},
<<<<<<< HEAD
=======

export function serverAssetsManifestPlugin(
  refs: {
    manifestChannel: Channel.Type<Manifest>;
  },

>>>>>>> 2a88c148
  routes: RouteManifest
): Plugin {
  let filter = assetsManifestVirtualModule.filter;

  return {
    name: "server-assets-manifest",
    setup(build) {
      build.onResolve({ filter }, ({ path }) => {
        return {
          path,
          namespace: "server-assets-manifest",
        };
      });

      build.onLoad({ filter }, async () => {
        let manifest = await refs.manifestChannel.result;
        if (!manifest.ok) throw new Cancel("server");

        // Filter out the routes that are not in this bundle
        let manifestWithRoutes = { ...manifest.value };
        let manifestRoutes = { ...manifest.value.routes };
        for (let id in manifestRoutes) {
          if (!(id in routes)) {
            delete manifestRoutes[id];
          }
        }
        manifestWithRoutes.routes = manifestRoutes;

        return {
          contents: `export default ${jsesc(manifestWithRoutes, {
            es6: true,
          })};`,
          loader: "js",
        };
      });
    },
  };
}<|MERGE_RESOLUTION|>--- conflicted
+++ resolved
@@ -16,15 +16,12 @@
 export function serverAssetsManifestPlugin(refs: {
   manifestChannel: Channel.Type<Manifest>;
 },
-<<<<<<< HEAD
-=======
 
 export function serverAssetsManifestPlugin(
   refs: {
     manifestChannel: Channel.Type<Manifest>;
   },
 
->>>>>>> 2a88c148
   routes: RouteManifest
 ): Plugin {
   let filter = assetsManifestVirtualModule.filter;
