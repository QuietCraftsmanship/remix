--- conflicted
+++ resolved
@@ -1,16 +1,5 @@
-<<<<<<< HEAD
-import type { LinksFunction, LoaderFunction } from "@remix-run/node";
-import {
-  Meta,
-  Links,
-  Scripts,
-  useRouteData,
-  LiveReload
-} from "@remix-run/react";
-=======
 import type { LinksFunction, LoaderFunction } from "remix";
 import { Meta, Links, Scripts, useRouteData, LiveReload } from "remix";
->>>>>>> e28258f5
 import { Outlet } from "react-router-dom";
 
 import stylesUrl from "./styles/global.css";
