--- conflicted
+++ resolved
@@ -116,12 +116,8 @@
       hmr,
     });
     channels.manifest.ok(manifest);
-<<<<<<< HEAD
     writes.push(writeManifest(ctx.config, manifest));
-=======
     options.onManifest?.(manifest);
-    writes.manifest = writeManifest(ctx.config, manifest);
->>>>>>> ccb92a48
 
     // server compilation
     await Promise.all(
