// We can only import types from Vite at the top level since we're in a CJS
// context but want to use Vite's ESM build to avoid deprecation warnings
import type * as Vite from "vite";
import { type BinaryLike, createHash } from "node:crypto";
import * as path from "node:path";
import * as url from "node:url";
import * as fse from "fs-extra";
import babel from "@babel/core";
import {
  type ServerBuild,
  unstable_setDevServerHooks as setDevServerHooks,
  createRequestHandler,
} from "@remix-run/server-runtime";
import {
  init as initEsModuleLexer,
  parse as esModuleLexer,
} from "es-module-lexer";
import jsesc from "jsesc";
import pick from "lodash/pick";
import omit from "lodash/omit";
import colors from "picocolors";

import { type RouteManifestEntry, type RouteManifest } from "../config/routes";
import {
  type AppConfig as RemixEsbuildUserConfig,
  type RemixConfig as ResolvedRemixEsbuildConfig,
  resolveConfig as resolveCommonConfig,
  findConfig,
} from "../config";
import { type Manifest as RemixManifest } from "../manifest";
import invariant from "../invariant";
import {
  type NodeRequestHandler,
  fromNodeRequest,
  toNodeRequest,
} from "./node-adapter";
import { getStylesForUrl, isCssModulesFile } from "./styles";
import * as VirtualModule from "./vmod";
import { resolveFileUrl } from "./resolve-file-url";
import { combineURLs } from "./combine-urls";
import { removeExports } from "./remove-exports";
import { ssrExternals } from "./ssr-externals";
import { getVite, preloadVite } from "./vite";
import * as ViteNode from "./vite-node";

export async function resolveViteConfig({
  configFile,
  mode,
  root,
}: {
  configFile?: string;
  mode?: string;
  root: string;
}) {
  await preloadVite();
  let vite = getVite();

  let viteConfig = await vite.resolveConfig(
    { mode, configFile, root },
    "build", // command
    "production", // default mode
    "production" // default NODE_ENV
  );

  if (typeof viteConfig.build.manifest === "string") {
    throw new Error("Custom Vite manifest paths are not supported");
  }

  return viteConfig;
}

export async function extractRemixPluginContext(
  viteConfig: Vite.ResolvedConfig
) {
  return viteConfig["__remixPluginContext" as keyof typeof viteConfig] as
    | RemixPluginContext
    | undefined;
}

export async function loadVitePluginContext({
  configFile,
  root,
}: {
  configFile?: string;
  root?: string;
}) {
  if (!root) {
    root = process.env.REMIX_ROOT || process.cwd();
  }

  configFile =
    configFile ??
    findConfig(root, "vite.config", [
      ".ts",
      ".cts",
      ".mts",
      ".js",
      ".cjs",
      ".mjs",
    ]);

  // V3 TODO: Vite config should not be optional
  if (!configFile) {
    return;
  }

  let viteConfig = await resolveViteConfig({ configFile, root });
  return await extractRemixPluginContext(viteConfig);
}

const supportedRemixEsbuildConfigKeys = [
  "appDirectory",
  "future",
  "ignoredRouteFiles",
  "routes",
  "serverModuleFormat",
] as const satisfies ReadonlyArray<keyof RemixEsbuildUserConfig>;
type SupportedRemixEsbuildUserConfig = Pick<
  RemixEsbuildUserConfig,
  typeof supportedRemixEsbuildConfigKeys[number]
>;

const SERVER_ONLY_ROUTE_EXPORTS = ["loader", "action", "headers"];
const CLIENT_ROUTE_EXPORTS = [
  "clientAction",
  "clientLoader",
  "default",
  "ErrorBoundary",
  "handle",
  "HydrateFallback",
  "Layout",
  "links",
  "meta",
  "shouldRevalidate",
];

/** This is used to manage a build optimization to remove unused route exports
from the client build output. This is important in cases where custom route
exports are only ever used on the server. Without this optimization we can't
tree-shake any unused custom exports because routes are entry points. */
const BUILD_CLIENT_ROUTE_QUERY_STRING = "?__remix-build-client-route";

// Only expose a subset of route properties to the "serverBundles" function
const branchRouteProperties = [
  "id",
  "path",
  "file",
  "index",
] as const satisfies ReadonlyArray<keyof RouteManifestEntry>;
type BranchRoute = Pick<
  RouteManifestEntry,
  typeof branchRouteProperties[number]
>;

export const configRouteToBranchRoute = (
  configRoute: RouteManifestEntry
): BranchRoute => pick(configRoute, branchRouteProperties);

export type ServerBundlesFunction = (args: {
  branch: BranchRoute[];
}) => string | Promise<string>;

type BaseBuildManifest = {
  routes: RouteManifest;
};

type DefaultBuildManifest = BaseBuildManifest & {
  serverBundles?: never;
  routeIdToServerBundleId?: never;
};

export type ServerBundlesBuildManifest = BaseBuildManifest & {
  serverBundles: {
    [serverBundleId: string]: {
      id: string;
      file: string;
    };
  };
  routeIdToServerBundleId: Record<string, string>;
};

export type BuildManifest = DefaultBuildManifest | ServerBundlesBuildManifest;

const excludedRemixConfigPresetKeys = [
  "presets",
] as const satisfies ReadonlyArray<keyof VitePluginConfig>;

type ExcludedRemixConfigPresetKey =
  typeof excludedRemixConfigPresetKeys[number];

type RemixConfigPreset = Omit<VitePluginConfig, ExcludedRemixConfigPresetKey>;

export type Preset = {
  name: string;
  remixConfig?: (args: {
    remixUserConfig: VitePluginConfig;
  }) => RemixConfigPreset | Promise<RemixConfigPreset>;
  remixConfigResolved?: (args: {
    remixConfig: ResolvedVitePluginConfig;
  }) => void | Promise<void>;
};

export type VitePluginConfig = SupportedRemixEsbuildUserConfig & {
  /**
   * The react router app basename.  Defaults to `"/"`.
   */
  basename?: string;
  /**
   * The path to the build directory, relative to the project. Defaults to
   * `"build"`.
   */
  buildDirectory?: string;
  /**
   * A function that is called after the full Remix build is complete.
   */
  buildEnd?: BuildEndHook;
  /**
   * Whether to write a `"manifest.json"` file to the build directory.`
   * Defaults to `false`.
   */
  manifest?: boolean;
  /**
   * An array of Remix config presets to ease integration with other platforms
   * and tools.
   */
  presets?: Array<Preset>;
  /**
   * The file name of the server build output. This file
   * should end in a `.js` extension and should be deployed to your server.
   * Defaults to `"index.js"`.
   */
  serverBuildFile?: string;
  /**
   * A function for assigning routes to different server bundles. This
   * function should return a server bundle ID which will be used as the
   * bundle's directory name within the server build directory.
   */
  serverBundles?: ServerBundlesFunction;
  /**
   * Enable server-side rendering for your application. Disable to use Remix in
   * "SPA Mode", which will request the `/` path at build-time and save it as
   * an `index.html` file with your assets so your application can be deployed
   * as a SPA without server-rendering. Default's to `true`.
   */
  ssr?: boolean;
};

type BuildEndHook = (args: {
  buildManifest: BuildManifest | undefined;
  remixConfig: ResolvedVitePluginConfig;
  viteConfig: Vite.ResolvedConfig;
}) => void | Promise<void>;

export type ResolvedVitePluginConfig = Readonly<
  Pick<
    ResolvedRemixEsbuildConfig,
    "appDirectory" | "future" | "publicPath" | "routes" | "serverModuleFormat"
  > & {
    basename: string;
    buildDirectory: string;
    buildEnd?: BuildEndHook;
    manifest: boolean;
    publicPath: string; // derived from Vite's `base` config
    serverBuildFile: string;
    serverBundles?: ServerBundlesFunction;
    ssr: boolean;
  }
>;

export type ServerBundleBuildConfig = {
  routes: RouteManifest;
  serverBundleId: string;
};

type RemixPluginSsrBuildContext =
  | {
      isSsrBuild: false;
      getRemixServerManifest?: never;
      serverBundleBuildConfig?: never;
    }
  | {
      isSsrBuild: true;
      getRemixServerManifest: () => Promise<RemixManifest>;
      serverBundleBuildConfig: ServerBundleBuildConfig | null;
    };

export type RemixPluginContext = RemixPluginSsrBuildContext & {
  rootDirectory: string;
  entryClientFilePath: string;
  entryServerFilePath: string;
  remixConfig: ResolvedVitePluginConfig;
  viteManifestEnabled: boolean;
};

let serverBuildId = VirtualModule.id("server-build");
let serverManifestId = VirtualModule.id("server-manifest");
let browserManifestId = VirtualModule.id("browser-manifest");
let hmrRuntimeId = VirtualModule.id("hmr-runtime");
let injectHmrRuntimeId = VirtualModule.id("inject-hmr-runtime");

const resolveRelativeRouteFilePath = (
  route: RouteManifestEntry,
  remixConfig: ResolvedVitePluginConfig
) => {
  let vite = getVite();
  let file = route.file;
  let fullPath = path.resolve(remixConfig.appDirectory, file);

  return vite.normalizePath(fullPath);
};

let vmods = [serverBuildId, serverManifestId, browserManifestId];

const invalidateVirtualModules = (viteDevServer: Vite.ViteDevServer) => {
  vmods.forEach((vmod) => {
    let mod = viteDevServer.moduleGraph.getModuleById(
      VirtualModule.resolve(vmod)
    );
    if (mod) {
      viteDevServer.moduleGraph.invalidateModule(mod);
    }
  });
};

const getHash = (source: BinaryLike, maxLength?: number): string => {
  let hash = createHash("sha256").update(source).digest("hex");
  return typeof maxLength === "number" ? hash.slice(0, maxLength) : hash;
};

const resolveChunk = (
  ctx: RemixPluginContext,
  viteManifest: Vite.Manifest,
  absoluteFilePath: string
) => {
  let vite = getVite();
  let rootRelativeFilePath = vite.normalizePath(
    path.relative(ctx.rootDirectory, absoluteFilePath)
  );
  let entryChunk =
    viteManifest[rootRelativeFilePath + BUILD_CLIENT_ROUTE_QUERY_STRING] ??
    viteManifest[rootRelativeFilePath];

  if (!entryChunk) {
    let knownManifestKeys = Object.keys(viteManifest)
      .map((key) => '"' + key + '"')
      .join(", ");
    throw new Error(
      `No manifest entry found for "${rootRelativeFilePath}". Known manifest keys: ${knownManifestKeys}`
    );
  }

  return entryChunk;
};

const getRemixManifestBuildAssets = (
  ctx: RemixPluginContext,
  viteManifest: Vite.Manifest,
  entryFilePath: string,
  prependedAssetFilePaths: string[] = []
): RemixManifest["entry"] & { css: string[] } => {
  let entryChunk = resolveChunk(ctx, viteManifest, entryFilePath);

  // This is here to support prepending client entry assets to the root route
  let prependedAssetChunks = prependedAssetFilePaths.map((filePath) =>
    resolveChunk(ctx, viteManifest, filePath)
  );

  let chunks = resolveDependantChunks(viteManifest, [
    ...prependedAssetChunks,
    entryChunk,
  ]);

  return {
    module: `${ctx.remixConfig.publicPath}${entryChunk.file}`,
    imports:
      dedupe(chunks.flatMap((e) => e.imports ?? [])).map((imported) => {
        return `${ctx.remixConfig.publicPath}${viteManifest[imported].file}`;
      }) ?? [],
    css:
      dedupe(chunks.flatMap((e) => e.css ?? [])).map((href) => {
        return `${ctx.remixConfig.publicPath}${href}`;
      }) ?? [],
  };
};

function resolveDependantChunks(
  viteManifest: Vite.Manifest,
  entryChunks: Vite.ManifestChunk[]
): Vite.ManifestChunk[] {
  let chunks = new Set<Vite.ManifestChunk>();

  function walk(chunk: Vite.ManifestChunk) {
    if (chunks.has(chunk)) {
      return;
    }

    chunks.add(chunk);

    if (chunk.imports) {
      for (let importKey of chunk.imports) {
        walk(viteManifest[importKey]);
      }
    }
  }

  for (let entryChunk of entryChunks) {
    walk(entryChunk);
  }

  return Array.from(chunks);
}

function dedupe<T>(array: T[]): T[] {
  return [...new Set(array)];
}

const writeFileSafe = async (file: string, contents: string): Promise<void> => {
  await fse.ensureDir(path.dirname(file));
  await fse.writeFile(file, contents);
};

const getRouteManifestModuleExports = async (
  viteChildCompiler: Vite.ViteDevServer | null,
  ctx: RemixPluginContext
): Promise<Record<string, string[]>> => {
  let entries = await Promise.all(
    Object.entries(ctx.remixConfig.routes).map(async ([key, route]) => {
      let sourceExports = await getRouteModuleExports(
        viteChildCompiler,
        ctx,
        route.file
      );
      return [key, sourceExports] as const;
    })
  );
  return Object.fromEntries(entries);
};

const getRouteModuleExports = async (
  viteChildCompiler: Vite.ViteDevServer | null,
  ctx: RemixPluginContext,
  routeFile: string,
  readRouteFile?: () => string | Promise<string>
): Promise<string[]> => {
  if (!viteChildCompiler) {
    throw new Error("Vite child compiler not found");
  }

  // We transform the route module code with the Vite child compiler so that we
  // can parse the exports from non-JS files like MDX. This ensures that we can
  // understand the exports from anything that Vite can compile to JS, not just
  // the route file formats that the Remix compiler historically supported.

  let ssr = true;
  let { pluginContainer, moduleGraph } = viteChildCompiler;

  let routePath = path.resolve(ctx.remixConfig.appDirectory, routeFile);
  let url = resolveFileUrl(ctx, routePath);

  let resolveId = async () => {
    let result = await pluginContainer.resolveId(url, undefined, { ssr });
    if (!result) throw new Error(`Could not resolve module ID for ${url}`);
    return result.id;
  };

  let [id, code] = await Promise.all([
    resolveId(),
    readRouteFile?.() ?? fse.readFile(routePath, "utf-8"),
    // pluginContainer.transform(...) fails if we don't do this first:
    moduleGraph.ensureEntryFromUrl(url, ssr),
  ]);

  let transformed = await pluginContainer.transform(code, id, { ssr });
  let [, exports] = esModuleLexer(transformed.code);
  let exportNames = exports.map((e) => e.n);

  return exportNames;
};

const getServerBundleBuildConfig = (
  viteUserConfig: Vite.UserConfig
): ServerBundleBuildConfig | null => {
  if (
    !("__remixServerBundleBuildConfig" in viteUserConfig) ||
    !viteUserConfig.__remixServerBundleBuildConfig
  ) {
    return null;
  }

  return viteUserConfig.__remixServerBundleBuildConfig as ServerBundleBuildConfig;
};

export let getServerBuildDirectory = (ctx: RemixPluginContext) =>
  path.join(
    ctx.remixConfig.buildDirectory,
    "server",
    ...(ctx.serverBundleBuildConfig
      ? [ctx.serverBundleBuildConfig.serverBundleId]
      : [])
  );

let getClientBuildDirectory = (remixConfig: ResolvedVitePluginConfig) =>
  path.join(remixConfig.buildDirectory, "client");

let defaultEntriesDir = path.resolve(__dirname, "..", "config", "defaults");
let defaultEntries = fse
  .readdirSync(defaultEntriesDir)
  .map((filename) => path.join(defaultEntriesDir, filename));
invariant(defaultEntries.length > 0, "No default entries found");

let mergeRemixConfig = (...configs: VitePluginConfig[]): VitePluginConfig => {
  let reducer = (
    configA: VitePluginConfig,
    configB: VitePluginConfig
  ): VitePluginConfig => {
    let mergeRequired = (key: keyof VitePluginConfig) =>
      configA[key] !== undefined && configB[key] !== undefined;

    return {
      ...configA,
      ...configB,
      ...(mergeRequired("buildEnd")
        ? {
            buildEnd: async (...args) => {
              await Promise.all([
                configA.buildEnd?.(...args),
                configB.buildEnd?.(...args),
              ]);
            },
          }
        : {}),
      ...(mergeRequired("future")
        ? {
            future: {
              ...configA.future,
              ...configB.future,
            },
          }
        : {}),
      ...(mergeRequired("ignoredRouteFiles")
        ? {
            ignoredRouteFiles: Array.from(
              new Set([
                ...(configA.ignoredRouteFiles ?? []),
                ...(configB.ignoredRouteFiles ?? []),
              ])
            ),
          }
        : {}),
      ...(mergeRequired("presets")
        ? {
            presets: [...(configA.presets ?? []), ...(configB.presets ?? [])],
          }
        : {}),
      ...(mergeRequired("routes")
        ? {
            routes: async (...args) => {
              let [routesA, routesB] = await Promise.all([
                configA.routes?.(...args),
                configB.routes?.(...args),
              ]);

              return {
                ...routesA,
                ...routesB,
              };
            },
          }
        : {}),
    };
  };

  return configs.reduce(reducer, {});
};

type MaybePromise<T> = T | Promise<T>;

let remixDevLoadContext: (
  request: Request
) => MaybePromise<Record<string, unknown>> = () => ({});

export let setRemixDevLoadContext = (
  loadContext: (request: Request) => MaybePromise<Record<string, unknown>>
) => {
  remixDevLoadContext = loadContext;
};

// Inlined from https://github.com/jsdf/deep-freeze
let deepFreeze = (o: any) => {
  Object.freeze(o);
  let oIsFunction = typeof o === "function";
  let hasOwnProp = Object.prototype.hasOwnProperty;
  Object.getOwnPropertyNames(o).forEach(function (prop) {
    if (
      hasOwnProp.call(o, prop) &&
      (oIsFunction
        ? prop !== "caller" && prop !== "callee" && prop !== "arguments"
        : true) &&
      o[prop] !== null &&
      (typeof o[prop] === "object" || typeof o[prop] === "function") &&
      !Object.isFrozen(o[prop])
    ) {
      deepFreeze(o[prop]);
    }
  });
  return o;
};

export type RemixVitePlugin = (config?: VitePluginConfig) => Vite.Plugin[];
export const remixVitePlugin: RemixVitePlugin = (remixUserConfig = {}) => {
  // Prevent mutations to the user config
  remixUserConfig = deepFreeze(remixUserConfig);

  let viteCommand: Vite.ResolvedConfig["command"];
  let viteUserConfig: Vite.UserConfig;
  let viteConfigEnv: Vite.ConfigEnv;
  let viteConfig: Vite.ResolvedConfig | undefined;
  let cssModulesManifest: Record<string, string> = {};
  let viteChildCompiler: Vite.ViteDevServer | null = null;
  let routesViteNodeContext: ViteNode.Context | null = null;

  // This is initialized by `updateRemixPluginContext` during Vite's `config`
  // hook, so most of the code can assume this defined without null check.
  // During dev, `updateRemixPluginContext` is called again on every config file
  // change or route file addition/removal.
  let ctx: RemixPluginContext;

  /** Mutates `ctx` as a side-effect */
  let updateRemixPluginContext = async ({
    routeConfigChanged = false,
  }: {
    routeConfigChanged?: boolean;
  } = {}): Promise<void> => {
    let remixConfigPresets: VitePluginConfig[] = (
      await Promise.all(
        (remixUserConfig.presets ?? []).map(async (preset) => {
          if (!preset.name) {
            throw new Error(
              "Remix presets must have a `name` property defined."
            );
          }


  let resolvePluginConfig =
    async (): Promise<ResolvedRemixVitePluginConfig> => {
      let defaults = {
        assetsBuildDirectory: "build/client",
        serverBuildDirectory: "build/server",
        serverBuildFile: "index.js",
        publicPath: "/",
        unstable_ssr: true,
      } as const satisfies Partial<RemixVitePluginOptions>;

      let extraConfig: Partial<RemixVitePluginOptions> = {};
      let extraConfigPath = process.env.REMIX_VITE_EXTRA_CONFIG;
      if (extraConfigPath) {
        extraConfig = (await import(extraConfigPath)).default;
      }

      let pluginConfig = {
        ...defaults,
        ...options,
        ...extraConfig,
      };

          if (!preset.remixConfig) {
            return null;
          }


          let remixConfigPreset: VitePluginConfig = omit(
            await preset.remixConfig({ remixUserConfig }),
            excludedRemixConfigPresetKeys
          );

          return remixConfigPreset;
        })
      )
    ).filter(function isNotNull<T>(value: T | null): value is T {
      return value !== null;
    });

    let defaults = {
      basename: "/",
      buildDirectory: "build",
      manifest: false,
      serverBuildFile: "index.js",
      ssr: true,
    } as const satisfies Partial<VitePluginConfig>;

    let resolvedRemixUserConfig = {
      ...defaults, // Default values should be completely overridden by user/preset config, not merged
      ...mergeRemixConfig(...remixConfigPresets, remixUserConfig),
    };

    let rootDirectory =
      viteUserConfig.root ?? process.env.REMIX_ROOT ?? process.cwd();

    let { basename, buildEnd, manifest, ssr } = resolvedRemixUserConfig;
    let isSpaMode = !ssr;

    // Only select the Remix esbuild config options that the Vite plugin uses
    invariant(routesViteNodeContext);
    let {
      appDirectory,
      entryClientFilePath,
      entryServerFilePath,
      future,
      routes,
      serverModuleFormat,
    } = await resolveCommonConfig(
      pick(resolvedRemixUserConfig, supportedRemixEsbuildConfigKeys),
      {
        rootDirectory,
        isSpaMode,
        vite: getVite(),
        routeConfigChanged,
        viteUserConfig,
        routesViteNodeContext,
      }
    );

    let buildDirectory = path.resolve(
      rootDirectory,
      resolvedRemixUserConfig.buildDirectory
    );

    let { serverBuildFile, serverBundles } = resolvedRemixUserConfig;

    let publicPath = viteUserConfig.base ?? "/";

    if (
      basename !== "/" &&
      viteCommand === "serve" &&
      !viteUserConfig.server?.middlewareMode &&
      !basename.startsWith(publicPath)
    ) {
      throw new Error(
        "When using the Remix `basename` and the Vite `base` config, " +
          "the `basename` config must begin with `base` for the default " +
          "Vite dev server."
      );
    }

    // Log warning for incompatible vite config flags
    if (isSpaMode && serverBundles) {
      console.warn(
        colors.yellow(
          colors.bold("⚠️  SPA Mode: ") +
            "the `serverBundles` config is invalid with " +
            "`ssr:false` and will be ignored`"
        )
      );
      serverBundles = undefined;
    }

    let remixConfig: ResolvedVitePluginConfig = deepFreeze({
      appDirectory,
      basename,
      buildDirectory,
      buildEnd,
      future,
      manifest,
      publicPath,
      routes,
      serverBuildFile,
      serverBundles,
      serverModuleFormat,
      ssr,
    });

    for (let preset of remixUserConfig.presets ?? []) {
      await preset.remixConfigResolved?.({ remixConfig });
    }

    let viteManifestEnabled = viteUserConfig.build?.manifest === true;

    let ssrBuildCtx: RemixPluginSsrBuildContext =
      viteConfigEnv.isSsrBuild && viteCommand === "build"
        ? {
            isSsrBuild: true,
            getRemixServerManifest: async () =>
              (await generateRemixManifestsForBuild()).remixServerManifest,
            serverBundleBuildConfig: getServerBundleBuildConfig(viteUserConfig),
          }
        : { isSsrBuild: false };

    ctx = {
      remixConfig,
      rootDirectory,
      entryClientFilePath,
      entryServerFilePath,
      viteManifestEnabled,
      ...ssrBuildCtx,
    };
  };

  let pluginIndex = (pluginName: string) => {
    invariant(viteConfig);
    return viteConfig.plugins.findIndex((plugin) => plugin.name === pluginName);
  };

  let getServerEntry = async () => {
    invariant(viteConfig, "viteconfig required to generate the server entry");

    // v3 TODO:
    // - Deprecate `ServerBuild.mode` once we officially stabilize vite and
    //   mark the old compiler as deprecated
    // - Remove `ServerBuild.mode` in v3

    let routes = ctx.serverBundleBuildConfig
      ? // For server bundle builds, the server build should only import the
        // routes for this bundle rather than importing all routes
        ctx.serverBundleBuildConfig.routes
      : // Otherwise, all routes are imported as usual
        ctx.remixConfig.routes;

    return `
    import * as entryServer from ${JSON.stringify(
      resolveFileUrl(ctx, ctx.entryServerFilePath)
    )};
    ${Object.keys(routes)
      .map((key, index) => {
        let route = routes[key]!;
        return `import * as route${index} from ${JSON.stringify(
          resolveFileUrl(
            ctx,
            resolveRelativeRouteFilePath(route, ctx.remixConfig)
          )
        )};`;
      })
      .join("\n")}
      /**
       * \`mode\` is only relevant for the old Remix compiler but
       * is included here to satisfy the \`ServerBuild\` typings.
       */
      export const mode = ${JSON.stringify(viteConfig.mode)};
      export { default as assets } from ${JSON.stringify(serverManifestId)};
      export const assetsBuildDirectory = ${JSON.stringify(
        path.relative(
          ctx.rootDirectory,
          getClientBuildDirectory(ctx.remixConfig)
        )
      )};
      export const basename = ${JSON.stringify(ctx.remixConfig.basename)};
      export const future = ${JSON.stringify(ctx.remixConfig.future)};
      export const isSpaMode = ${!ctx.remixConfig.ssr};
      export const publicPath = ${JSON.stringify(ctx.remixConfig.publicPath)};
      export const entry = { module: entryServer };
      export const routes = {
        ${Object.keys(routes)
          .map((key, index) => {
            let route = routes[key]!;
            return `${JSON.stringify(key)}: {
          id: ${JSON.stringify(route.id)},
          parentId: ${JSON.stringify(route.parentId)},
          path: ${JSON.stringify(route.path)},
          index: ${JSON.stringify(route.index)},
          caseSensitive: ${JSON.stringify(route.caseSensitive)},
          module: route${index}
        }`;
          })
          .join(",\n  ")}
      };`;
  };

  let loadViteManifest = async (directory: string) => {
    let manifestContents = await fse.readFile(
      path.resolve(directory, ".vite", "manifest.json"),
      "utf-8"
    );
    return JSON.parse(manifestContents) as Vite.Manifest;
  };

  let getViteManifestAssetPaths = (
    viteManifest: Vite.Manifest
  ): Set<string> => {
    // Get .css?url imports and CSS entry points
    let cssUrlPaths = Object.values(viteManifest)
      .filter((chunk) => chunk.file.endsWith(".css"))
      .map((chunk) => chunk.file);

    // Get bundled CSS files and generic asset types
    let chunkAssetPaths = Object.values(viteManifest).flatMap(
      (chunk) => chunk.assets ?? []
    );

    return new Set([...cssUrlPaths, ...chunkAssetPaths]);
  };

  let generateRemixManifestsForBuild = async (): Promise<{
    remixBrowserManifest: RemixManifest;
    remixServerManifest: RemixManifest;
  }> => {
<<<<<<< HEAD
=======
    invariant(viteConfig);

>>>>>>> 2a88c148
    let viteManifest = await loadViteManifest(
      getClientBuildDirectory(ctx.remixConfig)
    );

    let entry = getRemixManifestBuildAssets(
      ctx,
      viteManifest,
      ctx.entryClientFilePath
    );

    let browserRoutes: RemixManifest["routes"] = {};
    let serverRoutes: RemixManifest["routes"] = {};

    let routeManifestExports = await getRouteManifestModuleExports(
      viteChildCompiler,
      ctx
    );

    for (let [key, route] of Object.entries(ctx.remixConfig.routes)) {
      let routeFilePath = path.join(ctx.remixConfig.appDirectory, route.file);
      let sourceExports = routeManifestExports[key];
      let isRootRoute = route.parentId === undefined;

      let routeManifestEntry = {
        id: route.id,
        parentId: route.parentId,
        path: route.path,
        index: route.index,
        caseSensitive: route.caseSensitive,
        hasAction: sourceExports.includes("action"),
        hasLoader: sourceExports.includes("loader"),
        hasClientAction: sourceExports.includes("clientAction"),
        hasClientLoader: sourceExports.includes("clientLoader"),
        hasErrorBoundary: sourceExports.includes("ErrorBoundary"),
        ...getRemixManifestBuildAssets(
          ctx,
          viteManifest,
          routeFilePath,
          // If this is the root route, we also need to include assets from the
          // client entry file as this is a common way for consumers to import
          // global reset styles, etc.
          isRootRoute ? [ctx.entryClientFilePath] : []
        ),
      };

      browserRoutes[key] = routeManifestEntry;

      let serverBundleRoutes = ctx.serverBundleBuildConfig?.routes;
      if (!serverBundleRoutes || serverBundleRoutes[key]) {
        serverRoutes[key] = routeManifestEntry;
      }
    }

    let fingerprintedValues = { entry, routes: browserRoutes };
    let version = getHash(JSON.stringify(fingerprintedValues), 8);
    let manifestPath = path.posix.join(
      viteConfig.build.assetsDir,
      `manifest-${version}.js`
    );
    let url = `${ctx.remixConfig.publicPath}${manifestPath}`;
    let nonFingerprintedValues = { url, version };

    let remixBrowserManifest: RemixManifest = {
      ...fingerprintedValues,
      ...nonFingerprintedValues,
    };

    // Write the browser manifest to disk as part of the build process
    await writeFileSafe(
      path.join(getClientBuildDirectory(ctx.remixConfig), manifestPath),
      `window.__remixManifest=${JSON.stringify(remixBrowserManifest)};`
    );

    // The server manifest is the same as the browser manifest, except for
    // server bundle builds which only includes routes for the current bundle,
    // otherwise the server and client have the same routes
    let remixServerManifest: RemixManifest = {
      ...remixBrowserManifest,
      routes: serverRoutes,
    };

    return {
      remixBrowserManifest,
      remixServerManifest,
    };
  };

  // In dev, the server and browser Remix manifests are the same
  let getRemixManifestForDev = async (): Promise<RemixManifest> => {
    let routes: RemixManifest["routes"] = {};

    let routeManifestExports = await getRouteManifestModuleExports(
      viteChildCompiler,
      ctx
    );

    for (let [key, route] of Object.entries(ctx.remixConfig.routes)) {
      let sourceExports = routeManifestExports[key];
      routes[key] = {
        id: route.id,
        parentId: route.parentId,
        path: route.path,
        index: route.index,
        caseSensitive: route.caseSensitive,
        module: combineURLs(
          ctx.remixConfig.publicPath,
          `${resolveFileUrl(
            ctx,
            resolveRelativeRouteFilePath(route, ctx.remixConfig)
          )}`
        ),
        hasAction: sourceExports.includes("action"),
        hasLoader: sourceExports.includes("loader"),
        hasClientAction: sourceExports.includes("clientAction"),
        hasClientLoader: sourceExports.includes("clientLoader"),
        hasErrorBoundary: sourceExports.includes("ErrorBoundary"),
        imports: [],
      };
    }

    return {
      version: String(Math.random()),
      url: combineURLs(
        ctx.remixConfig.publicPath,
        VirtualModule.url(browserManifestId)
      ),
      hmr: {
        runtime: combineURLs(
          ctx.remixConfig.publicPath,
          VirtualModule.url(injectHmrRuntimeId)
        ),
      },
      entry: {
        module: combineURLs(
          ctx.remixConfig.publicPath,
          resolveFileUrl(ctx, ctx.entryClientFilePath)
        ),
        imports: [],
      },
      routes,
    };
  };

  return [
    {
      name: "remix",
      config: async (_viteUserConfig, _viteConfigEnv) => {
        // Preload Vite's ESM build up-front as soon as we're in an async context
        await preloadVite();

        // Ensure sync import of Vite works after async preload
        let vite = getVite();

        viteUserConfig = _viteUserConfig;
        viteConfigEnv = _viteConfigEnv;
        viteCommand = viteConfigEnv.command;

        routesViteNodeContext = await ViteNode.createContext({
          root: viteUserConfig.root,
          mode: viteConfigEnv.mode,
        });

        await updateRemixPluginContext();

        Object.assign(
          process.env,
          vite.loadEnv(
            viteConfigEnv.mode,
            ctx.rootDirectory,
            // We override default prefix of "VITE_" with a blank string since
            // we're targeting the server, so we want to load all environment
            // variables, not just those explicitly marked for the client
            ""
          )
        );

        let baseRollupOptions = {
          // Silence Rollup "use client" warnings
          // Adapted from https://github.com/vitejs/vite-plugin-react/pull/144
          onwarn(warning, defaultHandler) {
            if (
              warning.code === "MODULE_LEVEL_DIRECTIVE" &&
              warning.message.includes("use client")
            ) {
              return;
            }
            if (viteUserConfig.build?.rollupOptions?.onwarn) {
              viteUserConfig.build.rollupOptions.onwarn(
                warning,
                defaultHandler
              );
            } else {
              defaultHandler(warning);
            }
          },
        } satisfies Vite.BuildOptions["rollupOptions"];

        return {
          __remixPluginContext: ctx,
          appType:
            viteCommand === "serve" &&
            viteConfigEnv.mode === "production" &&
            ctx.remixConfig.ssr === false
              ? "spa"
              : "custom",

          ssr: {
            external: ssrExternals,
          },
          optimizeDeps: {
            entries: ctx.remixConfig.future.unstable_optimizeDeps
              ? [
                  ctx.entryClientFilePath,
                  ...Object.values(ctx.remixConfig.routes).map((route) =>
                    path.join(ctx.remixConfig.appDirectory, route.file)
                  ),
                ]
              : [],
            include: [
              // Pre-bundle React dependencies to avoid React duplicates,
              // even if React dependencies are not direct dependencies.
              // https://react.dev/warnings/invalid-hook-call-warning#duplicate-react
              "react",
              "react/jsx-runtime",
              "react/jsx-dev-runtime",
              "react-dom/client",

              // Pre-bundle Remix dependencies to avoid Remix router duplicates.
              // Our remix-remix-react-proxy plugin does not process default client and
              // server entry files since those come from within `node_modules`.
              // That means that before Vite pre-bundles dependencies (e.g. first time dev server is run)
              // mismatching Remix routers cause `Error: You must render this element inside a <Remix> element`.
              "@remix-run/react",
            ],
          },
          esbuild: {
            jsx: "automatic",
            jsxDev: viteCommand !== "build",
          },
          resolve: {
            dedupe: [
              // https://react.dev/warnings/invalid-hook-call-warning#duplicate-react
              "react",
              "react-dom",

              // see description for `@remix-run/react` in `optimizeDeps.include`
              "@remix-run/react",
            ],
          },
          base: viteUserConfig.base,

          // When consumer provides an allow list for files that can be read by
          // the server, ensure that Remix's default entry files are included.
          // If we don't do this and a default entry file is used, the server
          // will throw an error that the file is not allowed to be read.
          // https://vitejs.dev/config/server-options#server-fs-allow
          server: viteUserConfig.server?.fs?.allow
            ? { fs: { allow: defaultEntries } }
            : undefined,

          // Vite config options for building
          ...(viteCommand === "build"
            ? {
                build: {
                  cssMinify: viteUserConfig.build?.cssMinify ?? true,
                  ...(!viteConfigEnv.isSsrBuild
                    ? {
                        manifest: true,
                        outDir: getClientBuildDirectory(ctx.remixConfig),
                        rollupOptions: {
                          ...baseRollupOptions,
                          preserveEntrySignatures: "exports-only",
                          input: [
                            ctx.entryClientFilePath,
                            ...Object.values(ctx.remixConfig.routes).map(
                              (route) =>
                                `${path.resolve(
                                  ctx.remixConfig.appDirectory,
                                  route.file
                                )}${BUILD_CLIENT_ROUTE_QUERY_STRING}`
                            ),
                          ],
                        },
                      }
                    : {
                        // We move SSR-only assets to client assets. Note that the
                        // SSR build can also emit code-split JS files (e.g. by
                        // dynamic import) under the same assets directory
                        // regardless of "ssrEmitAssets" option, so we also need to
                        // keep these JS files have to be kept as-is.
                        ssrEmitAssets: true,
                        copyPublicDir: false, // Assets in the public directory are only used by the client
                        manifest: true, // We need the manifest to detect SSR-only assets
                        outDir: getServerBuildDirectory(ctx),
                        rollupOptions: {
                          ...baseRollupOptions,
                          preserveEntrySignatures: "exports-only",
                          input: serverBuildId,
                          output: {
                            entryFileNames: ctx.remixConfig.serverBuildFile,
                            format: ctx.remixConfig.serverModuleFormat,
                          },
                        },
                      }),
                },
              }
            : undefined),

          // Vite config options for SPA preview mode
          ...(viteCommand === "serve" && ctx.remixConfig.ssr === false
            ? {
                build: {
                  manifest: true,
                  outDir: getClientBuildDirectory(ctx.remixConfig),
                },
              }
            : undefined),
        };
      },
      async configResolved(resolvedViteConfig) {
        await initEsModuleLexer;

        viteConfig = resolvedViteConfig;
        invariant(viteConfig);

        // We load the same Vite config file again for the child compiler so
        // that both parent and child compiler's plugins have independent state.
        // If we re-used the `viteUserConfig.plugins` array for the child
        // compiler, it could lead to mutating shared state between plugin
        // instances in unexpected ways, e.g. during `vite build` the
        // `configResolved` plugin hook would be called with `command = "build"`
        // by parent and then `command = "serve"` by child, which some plugins
        // may respond to by updating state referenced by the parent.
        if (!viteConfig.configFile) {
          throw new Error(
            "The Remix Vite plugin requires the use of a Vite config file"
          );
        }

        let vite = getVite();

        let childCompilerConfigFile = await vite.loadConfigFromFile(
          {
            command: viteConfig.command,
            mode: viteConfig.mode,
            isSsrBuild: ctx.isSsrBuild,
          },
          viteConfig.configFile
        );

        invariant(
          childCompilerConfigFile,
          "Vite config file was unable to be resolved for Remix child compiler"
        );

        // Validate that commonly used Rollup plugins that need to run before
        // Remix are in the correct order. This is because Rollup plugins can't
        // set `enforce: "pre"` like Vite plugins can. Explicitly validating
        // this provides a much nicer developer experience.
        let rollupPrePlugins = [
          { pluginName: "@mdx-js/rollup", displayName: "@mdx-js/rollup" },
        ];
        for (let prePlugin of rollupPrePlugins) {
          let prePluginIndex = pluginIndex(prePlugin.pluginName);
          if (prePluginIndex >= 0 && prePluginIndex > pluginIndex("remix")) {
            throw new Error(
              `The "${prePlugin.displayName}" plugin should be placed before the Remix plugin in your Vite config file`
            );
          }
        }

        viteChildCompiler = await vite.createServer({
          ...viteUserConfig,
          mode: viteConfig.mode,
          server: {
            watch: viteConfig.command === "build" ? null : undefined,
            preTransformRequests: false,
            hmr: false,
          },
          configFile: false,
          envFile: false,
          plugins: [
            ...(childCompilerConfigFile.config.plugins ?? [])
              .flat()
              // Exclude this plugin from the child compiler to prevent an
              // infinite loop (plugin creates a child compiler with the same
              // plugin that creates another child compiler, repeat ad
              // infinitum), and to prevent the manifest from being written to
              // disk from the child compiler. This is important in the
              // production build because the child compiler is a Vite dev
              // server and will generate incorrect manifests.
              .filter(
                (plugin) =>
                  typeof plugin === "object" &&
                  plugin !== null &&
                  "name" in plugin &&
                  plugin.name !== "remix" &&
                  plugin.name !== "remix-hmr-updates"
              ),
          ],
        });
        await viteChildCompiler.pluginContainer.buildStart({});
      },
      async transform(code, id) {
        if (isCssModulesFile(id)) {
          cssModulesManifest[id] = code;
        }

        if (id.endsWith(BUILD_CLIENT_ROUTE_QUERY_STRING)) {
          let routeModuleId = id.replace(BUILD_CLIENT_ROUTE_QUERY_STRING, "");
          let sourceExports = await getRouteModuleExports(
            viteChildCompiler,
            ctx,
            routeModuleId
          );

          let routeFileName = path.basename(routeModuleId);
          let clientExports = sourceExports
            .filter((exportName) => CLIENT_ROUTE_EXPORTS.includes(exportName))
            .join(", ");

          return `export { ${clientExports} } from "./${routeFileName}";`;
        }
      },
      buildStart() {
        invariant(viteConfig);

        if (
          viteCommand === "build" &&
          viteConfig.mode === "production" &&
          !viteConfig.build.ssr &&
          viteConfig.build.sourcemap
        ) {
          viteConfig.logger.warn(
            colors.yellow(
              "\n" +
                colors.bold("  ⚠️  Source maps are enabled in production\n") +
                [
                  "This makes your server code publicly",
                  "visible in the browser. This is highly",
                  "discouraged! If you insist, ensure that",
                  "you are using environment variables for",
                  "secrets and not hard-coding them in",
                  "your source code.",
                ]
                  .map((line) => "     " + line)
                  .join("\n") +
                "\n"
            )
          );
        }
      },
      async configureServer(viteDevServer) {
        setDevServerHooks({
          // Give the request handler access to the critical CSS in dev to avoid a
          // flash of unstyled content since Vite injects CSS file contents via JS
          getCriticalCss: async (build, url) => {
            return getStylesForUrl({
              rootDirectory: ctx.rootDirectory,
              entryClientFilePath: ctx.entryClientFilePath,
              remixConfig: ctx.remixConfig,
              viteDevServer,
              cssModulesManifest,
              build,
              url,
            });
          },
          // If an error is caught within the request handler, let Vite fix the
          // stack trace so it maps back to the actual source code
          processRequestError: (error) => {
            if (error instanceof Error) {
              viteDevServer.ssrFixStacktrace(error);
            }
          },
        });

        // Invalidate virtual modules and update cached plugin config via file watcher
        viteDevServer.watcher.on("all", async (eventName, rawFilepath) => {
          let { normalizePath } = getVite();
          let filepath = normalizePath(rawFilepath);

          let appFileAddedOrRemoved =
            (eventName === "add" || eventName === "unlink") &&
            filepath.startsWith(normalizePath(ctx.remixConfig.appDirectory));

          invariant(viteConfig?.configFile);
          let viteConfigChanged =
            eventName === "change" &&
            filepath === normalizePath(viteConfig.configFile);

          let routeConfigChanged = Boolean(
            routesViteNodeContext?.devServer?.moduleGraph.getModuleById(
              filepath
            )
          );

          if (routeConfigChanged || appFileAddedOrRemoved) {
            routesViteNodeContext?.devServer?.moduleGraph.invalidateAll();
            routesViteNodeContext?.runner?.moduleCache.clear();
          }

          if (
            appFileAddedOrRemoved ||
            viteConfigChanged ||
            routeConfigChanged
          ) {
            let lastRemixConfig = ctx.remixConfig;

            await updateRemixPluginContext({ routeConfigChanged });

            if (!isEqualJson(lastRemixConfig, ctx.remixConfig)) {
              invalidateVirtualModules(viteDevServer);
            }
          }
        });

        return () => {
          // Let user servers handle SSR requests in middleware mode,
          // otherwise the Vite plugin will handle the request
          if (!viteDevServer.config.server.middlewareMode) {
            viteDevServer.middlewares.use(async (req, res, next) => {
              try {
                let build = (await viteDevServer.ssrLoadModule(
                  serverBuildId
                )) as ServerBuild;

                let handler = createRequestHandler(build, "development");
                let nodeHandler: NodeRequestHandler = async (
                  nodeReq,
                  nodeRes
                ) => {
                  let req = fromNodeRequest(nodeReq, nodeRes);
                  let res = await handler(req, await remixDevLoadContext(req));
                  await toNodeRequest(res, nodeRes);
                };
                await nodeHandler(req, res);
              } catch (error) {
                next(error);
              }
            });
          }
        };
      },
      writeBundle: {
        // After the SSR build is finished, we inspect the Vite manifest for
        // the SSR build and move server-only assets to client assets directory
        async handler() {
          if (!ctx.isSsrBuild) {
            return;
          }

          invariant(viteConfig);

          let clientBuildDirectory = getClientBuildDirectory(ctx.remixConfig);
          let serverBuildDirectory = getServerBuildDirectory(ctx);

          let ssrViteManifest = await loadViteManifest(serverBuildDirectory);
          let ssrAssetPaths = getViteManifestAssetPaths(ssrViteManifest);

          // We only move assets that aren't in the client build, otherwise we
          // remove them. These assets only exist because we explicitly set
          // `ssrEmitAssets: true` in the SSR Vite config. These assets
          // typically wouldn't exist by default, which is why we assume it's
          // safe to remove them. We're aiming for a clean build output so that
          // unnecessary assets don't get deployed alongside the server code.
          let movedAssetPaths: string[] = [];
          for (let ssrAssetPath of ssrAssetPaths) {
            let src = path.join(serverBuildDirectory, ssrAssetPath);
            let dest = path.join(clientBuildDirectory, ssrAssetPath);

            if (!fse.existsSync(dest)) {
              await fse.move(src, dest);
              movedAssetPaths.push(dest);
            } else {
              await fse.remove(src);
            }
          }

          // We assume CSS assets from the SSR build are unnecessary and remove
          // them for the same reasons as above.
          let ssrCssPaths = Object.values(ssrViteManifest).flatMap(
            (chunk) => chunk.css ?? []
          );
          await Promise.all(
            ssrCssPaths.map((cssPath) =>
              fse.remove(path.join(serverBuildDirectory, cssPath))
            )
          );

          if (movedAssetPaths.length) {
            viteConfig.logger.info(
              [
                "",
                `${colors.green("✓")} ${movedAssetPaths.length} asset${
                  movedAssetPaths.length > 1 ? "s" : ""
                } moved from Remix server build to client assets.`,
                ...movedAssetPaths.map((movedAssetPath) =>
                  colors.dim(path.relative(ctx.rootDirectory, movedAssetPath))
                ),
                "",
              ].join("\n")
            );
          }

          if (!ctx.remixConfig.ssr) {
            await handleSpaMode(
              serverBuildDirectory,
              ctx.remixConfig.serverBuildFile,
              clientBuildDirectory,
              viteConfig,
              ctx.remixConfig.basename
            );
          }
        },
      },
      async buildEnd() {
        await viteChildCompiler?.close();
        await routesViteNodeContext?.devServer.close();
      },
    },
    {
      name: "remix-virtual-modules",
      enforce: "pre",
      resolveId(id) {
        if (vmods.includes(id)) return VirtualModule.resolve(id);
      },
      async load(id) {
        switch (id) {
          case VirtualModule.resolve(serverBuildId): {
            return await getServerEntry();
          }
          case VirtualModule.resolve(serverManifestId): {
            let remixManifest = ctx.isSsrBuild
              ? await ctx.getRemixServerManifest()
              : await getRemixManifestForDev();

            return `export default ${jsesc(remixManifest, { es6: true })};`;
          }
          case VirtualModule.resolve(browserManifestId): {
            if (viteCommand === "build") {
              throw new Error("This module only exists in development");
            }

            let remixManifest = await getRemixManifestForDev();
            let remixManifestString = jsesc(remixManifest, { es6: true });

            return `window.__remixManifest=${remixManifestString};`;
          }
        }
      },
    },
    {
      name: "remix-dot-server",
      enforce: "pre",
      async resolveId(id, importer, options) {
        // https://vitejs.dev/config/dep-optimization-options
        let isOptimizeDeps =
          viteCommand === "serve" &&
          (options as { scan?: boolean })?.scan === true;

        if (options?.ssr || isOptimizeDeps) return;

        let isResolving = options?.custom?.["remix-dot-server"] ?? false;
        if (isResolving) return;
        options.custom = { ...options.custom, "remix-dot-server": true };
        let resolved = await this.resolve(id, importer, options);
        if (!resolved) return;

        let serverFileRE = /\.server(\.[cm]?[jt]sx?)?$/;
        let serverDirRE = /\/\.server\//;
        let isDotServer =
          serverFileRE.test(resolved!.id) || serverDirRE.test(resolved!.id);
        if (!isDotServer) return;

        if (!importer) return;
        if (viteCommand !== "build" && importer.endsWith(".html")) {
          // Vite has a special `index.html` importer for `resolveId` within `transformRequest`
          // https://github.com/vitejs/vite/blob/5684fcd8d27110d098b3e1c19d851f44251588f1/packages/vite/src/node/server/transformRequest.ts#L158
          // https://github.com/vitejs/vite/blob/5684fcd8d27110d098b3e1c19d851f44251588f1/packages/vite/src/node/server/pluginContainer.ts#L668
          return;
        }

        let vite = getVite();
        let importerShort = vite.normalizePath(
          path.relative(ctx.rootDirectory, importer)
        );
        let isRoute = getRoute(ctx.remixConfig, importer);

        if (isRoute) {
          let serverOnlyExports = SERVER_ONLY_ROUTE_EXPORTS.map(
            (xport) => `\`${xport}\``
          ).join(", ");
          throw Error(
            [
              colors.red(`Server-only module referenced by client`),
              "",
              `    '${id}' imported by route '${importerShort}'`,
              "",
              `  Remix automatically removes server-code from these exports:`,
              `    ${serverOnlyExports}`,
              "",
              `  But other route exports in '${importerShort}' depend on '${id}'.`,
              "",
              "  See https://remix.run/docs/en/main/guides/vite#splitting-up-client-and-server-code",
              "",
            ].join("\n")
          );
        }

        throw Error(
          [
            colors.red(`Server-only module referenced by client`),
            "",
            `    '${id}' imported by '${importerShort}'`,
            "",
            "  See https://remix.run/docs/en/main/guides/vite#splitting-up-client-and-server-code",
            "",
          ].join("\n")
        );
      },
    },
    {
      name: "remix-dot-client",
      async transform(code, id, options) {
        if (!options?.ssr) return;
        let clientFileRE = /\.client(\.[cm]?[jt]sx?)?$/;
        let clientDirRE = /\/\.client\//;
        if (clientFileRE.test(id) || clientDirRE.test(id)) {
          let exports = esModuleLexer(code)[1];
          return {
            code: exports
              .map(({ n: name }) =>
                name === "default"
                  ? "export default undefined;"
                  : `export const ${name} = undefined;`
              )
              .join("\n"),
            map: null,
          };
        }
      },
    },
    {
      name: "remix-route-exports",
      async transform(code, id, options) {
        if (options?.ssr) return;

        let route = getRoute(ctx.remixConfig, id);
        if (!route) return;

        if (!ctx.remixConfig.ssr) {
          let serverOnlyExports = esModuleLexer(code)[1]
            .map((exp) => exp.n)
            .filter((exp) => SERVER_ONLY_ROUTE_EXPORTS.includes(exp));
          if (serverOnlyExports.length > 0) {
            let str = serverOnlyExports.map((e) => `\`${e}\``).join(", ");
            let message =
              `SPA Mode: ${serverOnlyExports.length} invalid route export(s) in ` +
              `\`${route.file}\`: ${str}. See https://remix.run/guides/spa-mode ` +
              `for more information.`;
            throw Error(message);
          }

          if (route.id !== "root") {
            let hasHydrateFallback = esModuleLexer(code)[1]
              .map((exp) => exp.n)
              .some((exp) => exp === "HydrateFallback");
            if (hasHydrateFallback) {
              let message =
                `SPA Mode: Invalid \`HydrateFallback\` export found in ` +
                `\`${route.file}\`. \`HydrateFallback\` is only permitted on ` +
                `the root route in SPA Mode. See https://remix.run/guides/spa-mode ` +
                `for more information.`;
              throw Error(message);
            }
          }
        }

        let [filepath] = id.split("?");

        return removeExports(code, SERVER_ONLY_ROUTE_EXPORTS, {
          sourceMaps: true,
          filename: id,
          sourceFileName: filepath,
        });
      },
    },
    {
      name: "remix-inject-hmr-runtime",
      enforce: "pre",
      resolveId(id) {
        if (id === injectHmrRuntimeId)
          return VirtualModule.resolve(injectHmrRuntimeId);
      },
      async load(id) {
        if (id !== VirtualModule.resolve(injectHmrRuntimeId)) return;

        return [
          `import RefreshRuntime from "${hmrRuntimeId}"`,
          "RefreshRuntime.injectIntoGlobalHook(window)",
          "window.$RefreshReg$ = () => {}",
          "window.$RefreshSig$ = () => (type) => type",
          "window.__vite_plugin_react_preamble_installed__ = true",
        ].join("\n");
      },
    },
    {
      name: "remix-hmr-runtime",
      enforce: "pre",
      resolveId(id) {
        if (id === hmrRuntimeId) return VirtualModule.resolve(hmrRuntimeId);
      },
      async load(id) {
        if (id !== VirtualModule.resolve(hmrRuntimeId)) return;

        let reactRefreshDir = path.dirname(
          require.resolve("react-refresh/package.json")
        );
        let reactRefreshRuntimePath = path.join(
          reactRefreshDir,
          "cjs/react-refresh-runtime.development.js"
        );

        return [
          "const exports = {}",
          await fse.readFile(reactRefreshRuntimePath, "utf8"),
          await fse.readFile(
            require.resolve("./static/refresh-utils.cjs"),
            "utf8"
          ),
          "export default exports",
        ].join("\n");
      },
    },
    {
      name: "remix-react-refresh-babel",
      async transform(code, id, options) {
        if (viteCommand !== "serve") return;
        if (id.includes("/node_modules/")) return;

        let [filepath] = id.split("?");
        let extensionsRE = /\.(jsx?|tsx?|mdx?)$/;
        if (!extensionsRE.test(filepath)) return;

        let devRuntime = "react/jsx-dev-runtime";
        let ssr = options?.ssr === true;
        let isJSX = filepath.endsWith("x");
        let useFastRefresh = !ssr && (isJSX || code.includes(devRuntime));
        if (!useFastRefresh) return;

        let result = await babel.transformAsync(code, {
          configFile: false,
          babelrc: false,
          filename: id,
          sourceFileName: filepath,
          parserOpts: {
            sourceType: "module",
            allowAwaitOutsideFunction: true,
          },
          plugins: [[require("react-refresh/babel"), { skipEnvCheck: true }]],
          sourceMaps: true,
        });
        if (result === null) return;

        code = result.code!;
        let refreshContentRE = /\$Refresh(?:Reg|Sig)\$\(/;
        if (refreshContentRE.test(code)) {
          code = addRefreshWrapper(ctx.remixConfig, code, id);
        }
        return { code, map: result.map };
      },
    },
    {
      name: "remix-hmr-updates",
      async handleHotUpdate({ server, file, modules, read }) {
        let route = getRoute(ctx.remixConfig, file);

        type ManifestRoute = RemixManifest["routes"][string];
        type HmrEventData = { route: ManifestRoute | null };
        let hmrEventData: HmrEventData = { route: null };

        if (route) {
          // invalidate manifest on route exports change
          let serverManifest = (await server.ssrLoadModule(serverManifestId))
            .default as RemixManifest;

          let oldRouteMetadata = serverManifest.routes[route.id];
          let newRouteMetadata = await getRouteMetadata(
            ctx,
            viteChildCompiler,
            route,
            read
          );

          hmrEventData.route = newRouteMetadata;

          if (
            !oldRouteMetadata ||
            (
              [
                "hasLoader",
                "hasClientLoader",
                "hasAction",
                "hasClientAction",
                "hasErrorBoundary",
              ] as const
            ).some((key) => oldRouteMetadata[key] !== newRouteMetadata[key])
          ) {
            invalidateVirtualModules(server);
          }
        }

        server.ws.send({
          type: "custom",
          event: "remix:hmr",
          data: hmrEventData,
        });

        return modules;
      },
    },
    {
      name: "remix-server-change-trigger-client-hmr",
      // This hook is only available in Vite v6+ so this is a no-op in v5.
      // Previously the server and client modules were shared in a single module
      // graph. This meant that changes to server code automatically resulted in
      // client HMR updates. In Vite v6+ these module graphs are separate from
      // each other so we need to manually trigger client HMR updates if server
      // code has changed.
      hotUpdate(this, { server, modules }) {
        if (this.environment.name !== "ssr" && modules.length <= 0) {
          return;
        }

        let clientModules = uniqueNodes(
          modules.flatMap((mod) =>
            getParentClientNodes(server.environments.client.moduleGraph, mod)
          )
        );

        for (let clientModule of clientModules) {
          server.environments.client.reloadModule(clientModule);
        }
      },
    },
  ];
};

function getParentClientNodes(
  clientModuleGraph: Vite.EnvironmentModuleGraph,
  module: Vite.EnvironmentModuleNode
): Vite.EnvironmentModuleNode[] {
  if (!module.id) {
    return [];
  }

  let clientModule = clientModuleGraph.getModuleById(module.id);
  if (clientModule) {
    return [clientModule];
  }

  return [...module.importers].flatMap((importer) =>
    getParentClientNodes(clientModuleGraph, importer)
  );
}

function uniqueNodes(
  nodes: Vite.EnvironmentModuleNode[]
): Vite.EnvironmentModuleNode[] {
  let nodeUrls = new Set<string>();
  let unique: Vite.EnvironmentModuleNode[] = [];
  for (let node of nodes) {
    if (nodeUrls.has(node.url)) {
      continue;
    }
    nodeUrls.add(node.url);
    unique.push(node);
  }
  return unique;
}

function isEqualJson(v1: unknown, v2: unknown) {
  return JSON.stringify(v1) === JSON.stringify(v2);
}

function addRefreshWrapper(
  remixConfig: ResolvedVitePluginConfig,
  code: string,
  id: string
): string {
  let route = getRoute(remixConfig, id);
  let acceptExports = route
    ? [
        "clientAction",
        "clientLoader",
        "handle",
        "meta",
        "links",
        "shouldRevalidate",
      ]
    : [];
  return (
    REACT_REFRESH_HEADER.replaceAll("__SOURCE__", JSON.stringify(id)) +
    code +
    REACT_REFRESH_FOOTER.replaceAll("__SOURCE__", JSON.stringify(id))
      .replaceAll("__ACCEPT_EXPORTS__", JSON.stringify(acceptExports))
      .replaceAll("__ROUTE_ID__", JSON.stringify(route?.id))
  );
}

const REACT_REFRESH_HEADER = `
import RefreshRuntime from "${hmrRuntimeId}";

const inWebWorker = typeof WorkerGlobalScope !== 'undefined' && self instanceof WorkerGlobalScope;
let prevRefreshReg;
let prevRefreshSig;

if (import.meta.hot && !inWebWorker) {
  if (!window.__vite_plugin_react_preamble_installed__) {
    throw new Error(
      "Remix Vite plugin can't detect preamble. Something is wrong."
    );
  }

  prevRefreshReg = window.$RefreshReg$;
  prevRefreshSig = window.$RefreshSig$;
  window.$RefreshReg$ = (type, id) => {
    RefreshRuntime.register(type, __SOURCE__ + " " + id)
  };
  window.$RefreshSig$ = RefreshRuntime.createSignatureFunctionForTransform;
}`.replace(/\n+/g, "");

const REACT_REFRESH_FOOTER = `
if (import.meta.hot && !inWebWorker) {
  window.$RefreshReg$ = prevRefreshReg;
  window.$RefreshSig$ = prevRefreshSig;
  RefreshRuntime.__hmr_import(import.meta.url).then((currentExports) => {
    RefreshRuntime.registerExportsForReactRefresh(__SOURCE__, currentExports);
    import.meta.hot.accept((nextExports) => {
      if (!nextExports) return;
      __ROUTE_ID__ && window.__remixRouteModuleUpdates.set(__ROUTE_ID__, nextExports);
      const invalidateMessage = RefreshRuntime.validateRefreshBoundaryAndEnqueueUpdate(currentExports, nextExports, __ACCEPT_EXPORTS__);
      if (invalidateMessage) import.meta.hot.invalidate(invalidateMessage);
    });
  });
}`;

function getRoute(
  pluginConfig: ResolvedVitePluginConfig,
  file: string
): RouteManifestEntry | undefined {
  let vite = getVite();
  let routePath = vite.normalizePath(
    path.relative(pluginConfig.appDirectory, file)
  );
  let route = Object.values(pluginConfig.routes).find(
    (r) => vite.normalizePath(r.file) === routePath
  );
  return route;
}

async function getRouteMetadata(
  ctx: RemixPluginContext,
  viteChildCompiler: Vite.ViteDevServer | null,
  route: RouteManifestEntry,
  readRouteFile?: () => string | Promise<string>
) {
  let sourceExports = await getRouteModuleExports(
    viteChildCompiler,
    ctx,
    route.file,
    readRouteFile
  );

  let info = {
    id: route.id,
    parentId: route.parentId,
    path: route.path,
    index: route.index,
    caseSensitive: route.caseSensitive,
    url: combineURLs(
      ctx.remixConfig.publicPath,
      "/" +
        path.relative(
          ctx.rootDirectory,
          resolveRelativeRouteFilePath(route, ctx.remixConfig)
        )
    ),
    module: combineURLs(
      ctx.remixConfig.publicPath,
      `${resolveFileUrl(
        ctx,
        resolveRelativeRouteFilePath(route, ctx.remixConfig)
      )}?import`
    ), // Ensure the Vite dev server responds with a JS module
    hasAction: sourceExports.includes("action"),
    hasClientAction: sourceExports.includes("clientAction"),
    hasLoader: sourceExports.includes("loader"),
    hasClientLoader: sourceExports.includes("clientLoader"),
    hasErrorBoundary: sourceExports.includes("ErrorBoundary"),
    imports: [],
  };
  return info;
}

async function handleSpaMode(
  serverBuildDirectoryPath: string,
  serverBuildFile: string,
  clientBuildDirectory: string,
  viteConfig: Vite.ResolvedConfig,
  basename: string
) {
  // Create a handler and call it for the `/` path - rendering down to the
  // proper HydrateFallback ... or not!  Maybe they have a static landing page
  // generated from routes/_index.tsx.
  let serverBuildPath = path.join(serverBuildDirectoryPath, serverBuildFile);
  let build = await import(url.pathToFileURL(serverBuildPath).toString());
  let { createRequestHandler: createHandler } = await import("@remix-run/node");
  let handler = createHandler(build, viteConfig.mode);
  let response = await handler(new Request(`http://localhost${basename}`));
  let html = await response.text();
  if (response.status !== 200) {
    throw new Error(
      `SPA Mode: Received a ${response.status} status code from ` +
        `\`entry.server.tsx\` while generating the \`index.html\` file.\n${html}`
    );
  }

  if (
    !html.includes("window.__remixContext =") ||
    !html.includes("window.__remixRouteModules =")
  ) {
    throw new Error(
      "SPA Mode: Did you forget to include <Scripts/> in your `root.tsx` " +
        "`HydrateFallback` component?  Your `index.html` file cannot hydrate " +
        "into a SPA without `<Scripts />`."
    );
  }

  // Write out the index.html file for the SPA
  await fse.writeFile(path.join(clientBuildDirectory, "index.html"), html);

  viteConfig.logger.info(
    "SPA Mode: index.html has been written to your " +
      colors.bold(path.relative(process.cwd(), clientBuildDirectory)) +
      " directory"
  );

  // Cleanup - we no longer need the server build assets
  fse.removeSync(serverBuildDirectoryPath);
}<|MERGE_RESOLUTION|>--- conflicted
+++ resolved
@@ -892,11 +892,10 @@
     remixBrowserManifest: RemixManifest;
     remixServerManifest: RemixManifest;
   }> => {
-<<<<<<< HEAD
-=======
+
     invariant(viteConfig);
 
->>>>>>> 2a88c148
+
     let viteManifest = await loadViteManifest(
       getClientBuildDirectory(ctx.remixConfig)
     );
