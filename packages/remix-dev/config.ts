--- conflicted
+++ resolved
@@ -188,13 +188,13 @@
   }[];
 
   /*
-<<<<<<< HEAD
+
    * Whether to support Tailwind functions and directives in CSS files if `tailwindcss` is installed.
    * Defaults to `true`.
-=======
+
    * Whether to support Tailwind functions and directives in CSS files if
    * `tailwindcss` is installed. Defaults to `true`.
->>>>>>> 4259c3aa
+
    */
   tailwind?: boolean;
 
@@ -379,11 +379,11 @@
     routes: RouteManifest;
   }[];
 
-<<<<<<< HEAD
+
   /*
-=======
-  /**
->>>>>>> 4259c3aa
+
+  /**
+
    * Whether to support Tailwind functions and directives in CSS files if `tailwindcss` is installed.
    * Defaults to `true`.
    */
