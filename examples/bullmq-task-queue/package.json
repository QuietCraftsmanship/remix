{
  "name": "remix-example-bullmq-task-queue",
  "private": true,
  "description": "",
  "license": "",
  "sideEffects": false,
  "scripts": {
<<<<<<< HEAD
    "build": "remix build",
    "dev": "remix dev",
=======
    "build": "cross-env NODE_ENV=production remix build",
    "dev": "cross-env NODE_ENV=development remix dev",
>>>>>>> 519689fb
    "postinstall": "remix setup node",
    "start": "cross-env NODE_ENV=production remix-serve build"
  },
  "dependencies": {
    "@remix-run/react": "1.2.3",
    "@remix-run/serve": "1.2.3",
    "bullmq": "^1.76.0",
    "cross-env": "^7.0.3",
    "ioredis": "^4.28.5",
    "react": "^17.0.2",
    "react-dom": "^17.0.2",
    "remix": "1.2.3"
  },
  "devDependencies": {
    "@remix-run/dev": "1.2.3",
<<<<<<< HEAD
    "@types/ioredis": "^4.28.7",
    "@types/react": "^17.0.38",
    "@types/react-dom": "^17.0.11",
    "typescript": "^4.5.4"
=======
    "@remix-run/eslint-config": "1.2.3",
    "@types/ioredis": "^4.28.8",
    "@types/react": "^17.0.39",
    "@types/react-dom": "^17.0.13",
    "eslint": "^8.10.0",
    "typescript": "^4.6.2"
>>>>>>> 519689fb
  },
  "engines": {
    "node": ">=14"
  }
}<|MERGE_RESOLUTION|>--- conflicted
+++ resolved
@@ -5,13 +5,8 @@
   "license": "",
   "sideEffects": false,
   "scripts": {
-<<<<<<< HEAD
     "build": "remix build",
     "dev": "remix dev",
-=======
-    "build": "cross-env NODE_ENV=production remix build",
-    "dev": "cross-env NODE_ENV=development remix dev",
->>>>>>> 519689fb
     "postinstall": "remix setup node",
     "start": "cross-env NODE_ENV=production remix-serve build"
   },
@@ -19,7 +14,6 @@
     "@remix-run/react": "1.2.3",
     "@remix-run/serve": "1.2.3",
     "bullmq": "^1.76.0",
-    "cross-env": "^7.0.3",
     "ioredis": "^4.28.5",
     "react": "^17.0.2",
     "react-dom": "^17.0.2",
@@ -27,19 +21,12 @@
   },
   "devDependencies": {
     "@remix-run/dev": "1.2.3",
-<<<<<<< HEAD
-    "@types/ioredis": "^4.28.7",
-    "@types/react": "^17.0.38",
-    "@types/react-dom": "^17.0.11",
-    "typescript": "^4.5.4"
-=======
     "@remix-run/eslint-config": "1.2.3",
     "@types/ioredis": "^4.28.8",
     "@types/react": "^17.0.39",
     "@types/react-dom": "^17.0.13",
     "eslint": "^8.10.0",
     "typescript": "^4.6.2"
->>>>>>> 519689fb
   },
   "engines": {
     "node": ">=14"
