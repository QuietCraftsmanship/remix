--- conflicted
+++ resolved
@@ -42,11 +42,7 @@
 - Any **module side effects** will remain in place! This may cause problems, but should probably be avoided anyway.
 
   ```ts [3-6]
-<<<<<<< HEAD
-  import { json } from "@remix-run/node";
-=======
   import { json } from "@remix-run/{runtime}";
->>>>>>> a1c5bf0c
 
   // this starts running the moment the module is imported
   setInterval(() => {
