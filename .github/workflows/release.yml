--- conflicted
+++ resolved
@@ -5,11 +5,7 @@
 
 jobs:
   build:
-<<<<<<< HEAD
-    if: github.repository === 'remix-run/remix'
-=======
     if: github.repository == 'remix-run/remix'
->>>>>>> 077d9bef
     runs-on: ubuntu-latest
 
     steps:
