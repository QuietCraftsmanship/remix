--- conflicted
+++ resolved
@@ -3,14 +3,9 @@
   "sideEffects": false,
   "type": "module",
   "scripts": {
-<<<<<<< HEAD
-    "dev": "node ./server.mjs",
     "build": "remix vite:build",
-=======
-    "build": "vite build && vite build --ssr",
     "dev": "node ./server.mjs",
     "lint": "eslint --ignore-path .gitignore --cache --cache-location ./node_modules/.cache/eslint .",
->>>>>>> e20d8bb1
     "start": "cross-env NODE_ENV=production node ./server.mjs",
     "typecheck": "tsc"
   },
