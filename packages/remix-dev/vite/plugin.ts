// We can only import types from Vite at the top level since we're in a CJS
// context but want to use Vite's ESM build to avoid deprecation warnings
import type * as Vite from "vite";
import { type BinaryLike, createHash } from "node:crypto";
import * as path from "node:path";
import * as url from "node:url";
import * as fse from "fs-extra";
import babel from "@babel/core";
import {
  type ServerBuild,
  unstable_setDevServerHooks as setDevServerHooks,
  createRequestHandler,
} from "@remix-run/server-runtime";
import {
  init as initEsModuleLexer,
  parse as esModuleLexer,
} from "es-module-lexer";
import jsesc from "jsesc";
import pick from "lodash/pick";
import omit from "lodash/omit";
import colors from "picocolors";

import { type RouteManifestEntry, type RouteManifest } from "../config/routes";
import {
  type AppConfig as RemixEsbuildUserConfig,
  type RemixConfig as ResolvedRemixEsbuildConfig,
  resolveConfig as resolveCommonConfig,
  findConfig,
} from "../config";
import { type Manifest as RemixManifest } from "../manifest";
import invariant from "../invariant";
import {
  type NodeRequestHandler,
  fromNodeRequest,
  toNodeRequest,
} from "./node-adapter";
import { getStylesForUrl, isCssModulesFile } from "./styles";
import * as VirtualModule from "./vmod";
import { resolveFileUrl } from "./resolve-file-url";
import { combineURLs } from "./combine-urls";
import { removeExports } from "./remove-exports";
import { ssrExternals } from "./ssr-externals";
import { getVite, preloadVite } from "./vite";
import * as ViteNode from "./vite-node";

export async function resolveViteConfig({
  configFile,
  mode,
  root,
}: {
  configFile?: string;
  mode?: string;
  root: string;
}) {
  await preloadVite();
  let vite = getVite();

  let viteConfig = await vite.resolveConfig(
    { mode, configFile, root },
    "build", // command
    "production", // default mode
    "production" // default NODE_ENV
  );

  if (typeof viteConfig.build.manifest === "string") {
    throw new Error("Custom Vite manifest paths are not supported");
  }

  return viteConfig;
}

export async function extractRemixPluginContext(
  viteConfig: Vite.ResolvedConfig
) {
  return viteConfig["__remixPluginContext" as keyof typeof viteConfig] as
    | RemixPluginContext
    | undefined;
}

export async function loadVitePluginContext({
  configFile,
  root,
}: {
  configFile?: string;
  root?: string;
}) {
  if (!root) {
    root = process.env.REMIX_ROOT || process.cwd();
  }

  configFile =
    configFile ??
    findConfig(root, "vite.config", [
      ".ts",
      ".cts",
      ".mts",
      ".js",
      ".cjs",
      ".mjs",
    ]);

  // V3 TODO: Vite config should not be optional
  if (!configFile) {
    return;
  }

  let viteConfig = await resolveViteConfig({ configFile, root });
  return await extractRemixPluginContext(viteConfig);
}

const supportedRemixEsbuildConfigKeys = [
  "appDirectory",
  "future",
  "ignoredRouteFiles",
  "routes",
  "serverModuleFormat",
] as const satisfies ReadonlyArray<keyof RemixEsbuildUserConfig>;
type SupportedRemixEsbuildUserConfig = Pick<
  RemixEsbuildUserConfig,
  typeof supportedRemixEsbuildConfigKeys[number]
>;

const SERVER_ONLY_ROUTE_EXPORTS = ["loader", "action", "headers"];
const CLIENT_ROUTE_EXPORTS = [
  "clientAction",
  "clientLoader",
  "default",
  "ErrorBoundary",
  "handle",
  "HydrateFallback",
  "Layout",
  "links",
  "meta",
  "shouldRevalidate",
];

/** This is used to manage a build optimization to remove unused route exports
from the client build output. This is important in cases where custom route
exports are only ever used on the server. Without this optimization we can't
tree-shake any unused custom exports because routes are entry points. */
const BUILD_CLIENT_ROUTE_QUERY_STRING = "?__remix-build-client-route";

// Only expose a subset of route properties to the "serverBundles" function
const branchRouteProperties = [
  "id",
  "path",
  "file",
  "index",
] as const satisfies ReadonlyArray<keyof RouteManifestEntry>;
type BranchRoute = Pick<
  RouteManifestEntry,
  typeof branchRouteProperties[number]
>;

export const configRouteToBranchRoute = (
  configRoute: RouteManifestEntry
): BranchRoute => pick(configRoute, branchRouteProperties);

export type ServerBundlesFunction = (args: {
  branch: BranchRoute[];
}) => string | Promise<string>;

type BaseBuildManifest = {
  routes: RouteManifest;
};

type DefaultBuildManifest = BaseBuildManifest & {
  serverBundles?: never;
  routeIdToServerBundleId?: never;
};

export type ServerBundlesBuildManifest = BaseBuildManifest & {
  serverBundles: {
    [serverBundleId: string]: {
      id: string;
      file: string;
    };
  };
  routeIdToServerBundleId: Record<string, string>;
};

export type BuildManifest = DefaultBuildManifest | ServerBundlesBuildManifest;

const excludedRemixConfigPresetKeys = [
  "presets",
] as const satisfies ReadonlyArray<keyof VitePluginConfig>;

type ExcludedRemixConfigPresetKey =
  typeof excludedRemixConfigPresetKeys[number];

type RemixConfigPreset = Omit<VitePluginConfig, ExcludedRemixConfigPresetKey>;

export type Preset = {
  name: string;
  remixConfig?: (args: {
    remixUserConfig: VitePluginConfig;
  }) => RemixConfigPreset | Promise<RemixConfigPreset>;
  remixConfigResolved?: (args: {
    remixConfig: ResolvedVitePluginConfig;
  }) => void | Promise<void>;
};

export type VitePluginConfig = SupportedRemixEsbuildUserConfig & {
  /**
   * The react router app basename.  Defaults to `"/"`.
   */
  basename?: string;
  /**
   * The path to the build directory, relative to the project. Defaults to
   * `"build"`.
   */
  buildDirectory?: string;
  /**
   * A function that is called after the full Remix build is complete.
   */
  buildEnd?: BuildEndHook;
  /**
   * Whether to write a `"manifest.json"` file to the build directory.`
   * Defaults to `false`.
   */
  manifest?: boolean;
  /**
   * An array of Remix config presets to ease integration with other platforms
   * and tools.
   */
  presets?: Array<Preset>;
  /**
   * The file name of the server build output. This file
   * should end in a `.js` extension and should be deployed to your server.
   * Defaults to `"index.js"`.
   */
  serverBuildFile?: string;
  /**
   * A function for assigning routes to different server bundles. This
   * function should return a server bundle ID which will be used as the
   * bundle's directory name within the server build directory.
   */
  serverBundles?: ServerBundlesFunction;
  /**
   * Enable server-side rendering for your application. Disable to use Remix in
   * "SPA Mode", which will request the `/` path at build-time and save it as
   * an `index.html` file with your assets so your application can be deployed
   * as a SPA without server-rendering. Default's to `true`.
   */
  ssr?: boolean;
};

type BuildEndHook = (args: {
  buildManifest: BuildManifest | undefined;
  remixConfig: ResolvedVitePluginConfig;
  viteConfig: Vite.ResolvedConfig;
}) => void | Promise<void>;

export type ResolvedVitePluginConfig = Readonly<
  Pick<
    ResolvedRemixEsbuildConfig,
    "appDirectory" | "future" | "publicPath" | "routes" | "serverModuleFormat"
  > & {
    basename: string;
    buildDirectory: string;
    buildEnd?: BuildEndHook;
    manifest: boolean;
    publicPath: string; // derived from Vite's `base` config
    serverBuildFile: string;
    serverBundles?: ServerBundlesFunction;
    ssr: boolean;
  }
>;

export type ServerBundleBuildConfig = {
  routes: RouteManifest;
  serverBundleId: string;
};

type RemixPluginSsrBuildContext =
  | {
      isSsrBuild: false;
      getRemixServerManifest?: never;
      serverBundleBuildConfig?: never;
    }
  | {
      isSsrBuild: true;
      getRemixServerManifest: () => Promise<RemixManifest>;
      serverBundleBuildConfig: ServerBundleBuildConfig | null;
    };

export type RemixPluginContext = RemixPluginSsrBuildContext & {
  rootDirectory: string;
  entryClientFilePath: string;
  entryServerFilePath: string;
  remixConfig: ResolvedVitePluginConfig;
  viteManifestEnabled: boolean;
};

let serverBuildId = VirtualModule.id("server-build");
let serverManifestId = VirtualModule.id("server-manifest");
let browserManifestId = VirtualModule.id("browser-manifest");
let hmrRuntimeId = VirtualModule.id("hmr-runtime");
let injectHmrRuntimeId = VirtualModule.id("inject-hmr-runtime");

const resolveRelativeRouteFilePath = (
  route: RouteManifestEntry,
  remixConfig: ResolvedVitePluginConfig
) => {
  let vite = getVite();
  let file = route.file;
  let fullPath = path.resolve(remixConfig.appDirectory, file);

  return vite.normalizePath(fullPath);
};

let vmods = [serverBuildId, serverManifestId, browserManifestId];

const invalidateVirtualModules = (viteDevServer: Vite.ViteDevServer) => {
  vmods.forEach((vmod) => {
    let mod = viteDevServer.moduleGraph.getModuleById(
      VirtualModule.resolve(vmod)
    );
    if (mod) {
      viteDevServer.moduleGraph.invalidateModule(mod);
    }
  });
};

const getHash = (source: BinaryLike, maxLength?: number): string => {
  let hash = createHash("sha256").update(source).digest("hex");
  return typeof maxLength === "number" ? hash.slice(0, maxLength) : hash;
};

const resolveChunk = (
  ctx: RemixPluginContext,
  viteManifest: Vite.Manifest,
  absoluteFilePath: string
) => {
  let vite = getVite();
  let rootRelativeFilePath = vite.normalizePath(
    path.relative(ctx.rootDirectory, absoluteFilePath)
  );
  let entryChunk =
    viteManifest[rootRelativeFilePath + BUILD_CLIENT_ROUTE_QUERY_STRING] ??
    viteManifest[rootRelativeFilePath];

  if (!entryChunk) {
    let knownManifestKeys = Object.keys(viteManifest)
      .map((key) => '"' + key + '"')
      .join(", ");
    throw new Error(
      `No manifest entry found for "${rootRelativeFilePath}". Known manifest keys: ${knownManifestKeys}`
    );
  }

  return entryChunk;
};

const getRemixManifestBuildAssets = (
  ctx: RemixPluginContext,
  viteManifest: Vite.Manifest,
  entryFilePath: string,
  prependedAssetFilePaths: string[] = []
): RemixManifest["entry"] & { css: string[] } => {
  let entryChunk = resolveChunk(ctx, viteManifest, entryFilePath);

  // This is here to support prepending client entry assets to the root route
  let prependedAssetChunks = prependedAssetFilePaths.map((filePath) =>
    resolveChunk(ctx, viteManifest, filePath)
  );

  let chunks = resolveDependantChunks(viteManifest, [
    ...prependedAssetChunks,
    entryChunk,
  ]);

  return {
    module: `${ctx.remixConfig.publicPath}${entryChunk.file}`,
    imports:
      dedupe(chunks.flatMap((e) => e.imports ?? [])).map((imported) => {
        return `${ctx.remixConfig.publicPath}${viteManifest[imported].file}`;
      }) ?? [],
    css:
      dedupe(chunks.flatMap((e) => e.css ?? [])).map((href) => {
        return `${ctx.remixConfig.publicPath}${href}`;
      }) ?? [],
  };
};

function resolveDependantChunks(
  viteManifest: Vite.Manifest,
  entryChunks: Vite.ManifestChunk[]
): Vite.ManifestChunk[] {
  let chunks = new Set<Vite.ManifestChunk>();

  function walk(chunk: Vite.ManifestChunk) {
    if (chunks.has(chunk)) {
      return;
    }

    chunks.add(chunk);

    if (chunk.imports) {
      for (let importKey of chunk.imports) {
        walk(viteManifest[importKey]);
      }
    }
  }

  for (let entryChunk of entryChunks) {
    walk(entryChunk);
  }

  return Array.from(chunks);
}

function dedupe<T>(array: T[]): T[] {
  return [...new Set(array)];
}

const writeFileSafe = async (file: string, contents: string): Promise<void> => {
  await fse.ensureDir(path.dirname(file));
  await fse.writeFile(file, contents);
};

const getRouteManifestModuleExports = async (
  viteChildCompiler: Vite.ViteDevServer | null,
  ctx: RemixPluginContext
): Promise<Record<string, string[]>> => {
  let entries = await Promise.all(
    Object.entries(ctx.remixConfig.routes).map(async ([key, route]) => {
      let sourceExports = await getRouteModuleExports(
        viteChildCompiler,
        ctx,
        route.file
      );
      return [key, sourceExports] as const;
    })
  );
  return Object.fromEntries(entries);
};

const getRouteModuleExports = async (
  viteChildCompiler: Vite.ViteDevServer | null,
  ctx: RemixPluginContext,
  routeFile: string,
  readRouteFile?: () => string | Promise<string>
): Promise<string[]> => {
  if (!viteChildCompiler) {
    throw new Error("Vite child compiler not found");
  }

  // We transform the route module code with the Vite child compiler so that we
  // can parse the exports from non-JS files like MDX. This ensures that we can
  // understand the exports from anything that Vite can compile to JS, not just
  // the route file formats that the Remix compiler historically supported.

  let ssr = true;
  let { pluginContainer, moduleGraph } = viteChildCompiler;

  let routePath = path.resolve(ctx.remixConfig.appDirectory, routeFile);
  let url = resolveFileUrl(ctx, routePath);

  let resolveId = async () => {
    let result = await pluginContainer.resolveId(url, undefined, { ssr });
    if (!result) throw new Error(`Could not resolve module ID for ${url}`);
    return result.id;
  };

  let [id, code] = await Promise.all([
    resolveId(),
    readRouteFile?.() ?? fse.readFile(routePath, "utf-8"),
    // pluginContainer.transform(...) fails if we don't do this first:
    moduleGraph.ensureEntryFromUrl(url, ssr),
  ]);

  let transformed = await pluginContainer.transform(code, id, { ssr });
  let [, exports] = esModuleLexer(transformed.code);
  let exportNames = exports.map((e) => e.n);

  return exportNames;
};

const getServerBundleBuildConfig = (
  viteUserConfig: Vite.UserConfig
): ServerBundleBuildConfig | null => {
  if (
    !("__remixServerBundleBuildConfig" in viteUserConfig) ||
    !viteUserConfig.__remixServerBundleBuildConfig
  ) {
    return null;
  }

  return viteUserConfig.__remixServerBundleBuildConfig as ServerBundleBuildConfig;
};

export let getServerBuildDirectory = (ctx: RemixPluginContext) =>
  path.join(
    ctx.remixConfig.buildDirectory,
    "server",
    ...(ctx.serverBundleBuildConfig
      ? [ctx.serverBundleBuildConfig.serverBundleId]
      : [])
  );

let getClientBuildDirectory = (remixConfig: ResolvedVitePluginConfig) =>
  path.join(remixConfig.buildDirectory, "client");

let defaultEntriesDir = path.resolve(__dirname, "..", "config", "defaults");
let defaultEntries = fse
  .readdirSync(defaultEntriesDir)
  .map((filename) => path.join(defaultEntriesDir, filename));
invariant(defaultEntries.length > 0, "No default entries found");

let mergeRemixConfig = (...configs: VitePluginConfig[]): VitePluginConfig => {
  let reducer = (
    configA: VitePluginConfig,
    configB: VitePluginConfig
  ): VitePluginConfig => {
    let mergeRequired = (key: keyof VitePluginConfig) =>
      configA[key] !== undefined && configB[key] !== undefined;

    return {
      ...configA,
      ...configB,
      ...(mergeRequired("buildEnd")
        ? {
            buildEnd: async (...args) => {
              await Promise.all([
                configA.buildEnd?.(...args),
                configB.buildEnd?.(...args),
              ]);
            },
          }
        : {}),
      ...(mergeRequired("future")
        ? {
            future: {
              ...configA.future,
              ...configB.future,
            },
          }
        : {}),
      ...(mergeRequired("ignoredRouteFiles")
        ? {
            ignoredRouteFiles: Array.from(
              new Set([
                ...(configA.ignoredRouteFiles ?? []),
                ...(configB.ignoredRouteFiles ?? []),
              ])
            ),
          }
        : {}),
      ...(mergeRequired("presets")
        ? {
            presets: [...(configA.presets ?? []), ...(configB.presets ?? [])],
          }
        : {}),
      ...(mergeRequired("routes")
        ? {
            routes: async (...args) => {
              let [routesA, routesB] = await Promise.all([
                configA.routes?.(...args),
                configB.routes?.(...args),
              ]);

              return {
                ...routesA,
                ...routesB,
              };
            },
          }
        : {}),
    };
  };

  return configs.reduce(reducer, {});
};

type MaybePromise<T> = T | Promise<T>;

let remixDevLoadContext: (
  request: Request
) => MaybePromise<Record<string, unknown>> = () => ({});

export let setRemixDevLoadContext = (
  loadContext: (request: Request) => MaybePromise<Record<string, unknown>>
) => {
  remixDevLoadContext = loadContext;
};

// Inlined from https://github.com/jsdf/deep-freeze
let deepFreeze = (o: any) => {
  Object.freeze(o);
  let oIsFunction = typeof o === "function";
  let hasOwnProp = Object.prototype.hasOwnProperty;
  Object.getOwnPropertyNames(o).forEach(function (prop) {
    if (
      hasOwnProp.call(o, prop) &&
      (oIsFunction
        ? prop !== "caller" && prop !== "callee" && prop !== "arguments"
        : true) &&
      o[prop] !== null &&
      (typeof o[prop] === "object" || typeof o[prop] === "function") &&
      !Object.isFrozen(o[prop])
    ) {
      deepFreeze(o[prop]);
    }
  });
  return o;
};

export type RemixVitePlugin = (config?: VitePluginConfig) => Vite.Plugin[];
export const remixVitePlugin: RemixVitePlugin = (remixUserConfig = {}) => {
  // Prevent mutations to the user config
  remixUserConfig = deepFreeze(remixUserConfig);

  let viteCommand: Vite.ResolvedConfig["command"];
  let viteUserConfig: Vite.UserConfig;
  let viteConfigEnv: Vite.ConfigEnv;
  let viteConfig: Vite.ResolvedConfig | undefined;
  let cssModulesManifest: Record<string, string> = {};
  let viteChildCompiler: Vite.ViteDevServer | null = null;
  let routesViteNodeContext: ViteNode.Context | null = null;

  // This is initialized by `updateRemixPluginContext` during Vite's `config`
  // hook, so most of the code can assume this defined without null check.
  // During dev, `updateRemixPluginContext` is called again on every config file
  // change or route file addition/removal.
  let ctx: RemixPluginContext;

  /** Mutates `ctx` as a side-effect */
  let updateRemixPluginContext = async ({
    routeConfigChanged = false,
  }: {
    routeConfigChanged?: boolean;
  } = {}): Promise<void> => {
    let remixConfigPresets: VitePluginConfig[] = (
      await Promise.all(
        (remixUserConfig.presets ?? []).map(async (preset) => {
          if (!preset.name) {
            throw new Error(
              "Remix presets must have a `name` property defined."
            );
          }

<<<<<<< HEAD
  let resolvePluginConfig =
    async (): Promise<ResolvedRemixVitePluginConfig> => {
      let defaults = {
        assetsBuildDirectory: "build/client",
        serverBuildDirectory: "build/server",
        serverBuildFile: "index.js",
        publicPath: "/",
        unstable_ssr: true,
      } as const satisfies Partial<RemixVitePluginOptions>;

      let extraConfig: Partial<RemixVitePluginOptions> = {};
      let extraConfigPath = process.env.REMIX_VITE_EXTRA_CONFIG;
      if (extraConfigPath) {
        extraConfig = (await import(extraConfigPath)).default;
      }

      let pluginConfig = {
        ...defaults,
        ...options,
        ...extraConfig,
      };
=======
          if (!preset.remixConfig) {
            return null;
          }
>>>>>>> 23820103

          let remixConfigPreset: VitePluginConfig = omit(
            await preset.remixConfig({ remixUserConfig }),
            excludedRemixConfigPresetKeys
          );

          return remixConfigPreset;
        })
      )
    ).filter(function isNotNull<T>(value: T | null): value is T {
      return value !== null;
    });

    let defaults = {
      basename: "/",
      buildDirectory: "build",
      manifest: false,
      serverBuildFile: "index.js",
      ssr: true,
    } as const satisfies Partial<VitePluginConfig>;

    let resolvedRemixUserConfig = {
      ...defaults, // Default values should be completely overridden by user/preset config, not merged
      ...mergeRemixConfig(...remixConfigPresets, remixUserConfig),
    };

    let rootDirectory =
      viteUserConfig.root ?? process.env.REMIX_ROOT ?? process.cwd();

    let { basename, buildEnd, manifest, ssr } = resolvedRemixUserConfig;
    let isSpaMode = !ssr;

    // Only select the Remix esbuild config options that the Vite plugin uses
    invariant(routesViteNodeContext);
    let {
      appDirectory,
      entryClientFilePath,
      entryServerFilePath,
      future,
      routes,
      serverModuleFormat,
    } = await resolveCommonConfig(
      pick(resolvedRemixUserConfig, supportedRemixEsbuildConfigKeys),
      {
        rootDirectory,
        isSpaMode,
        vite: getVite(),
        routeConfigChanged,
        viteUserConfig,
        routesViteNodeContext,
      }
    );

    let buildDirectory = path.resolve(
      rootDirectory,
      resolvedRemixUserConfig.buildDirectory
    );

    let { serverBuildFile, serverBundles } = resolvedRemixUserConfig;

    let publicPath = viteUserConfig.base ?? "/";

    if (
      basename !== "/" &&
      viteCommand === "serve" &&
      !viteUserConfig.server?.middlewareMode &&
      !basename.startsWith(publicPath)
    ) {
      throw new Error(
        "When using the Remix `basename` and the Vite `base` config, " +
          "the `basename` config must begin with `base` for the default " +
          "Vite dev server."
      );
    }

    // Log warning for incompatible vite config flags
    if (isSpaMode && serverBundles) {
      console.warn(
        colors.yellow(
          colors.bold("⚠️  SPA Mode: ") +
            "the `serverBundles` config is invalid with " +
            "`ssr:false` and will be ignored`"
        )
      );
      serverBundles = undefined;
    }

    let remixConfig: ResolvedVitePluginConfig = deepFreeze({
      appDirectory,
      basename,
      buildDirectory,
      buildEnd,
      future,
      manifest,
      publicPath,
      routes,
      serverBuildFile,
      serverBundles,
      serverModuleFormat,
      ssr,
    });

    for (let preset of remixUserConfig.presets ?? []) {
      await preset.remixConfigResolved?.({ remixConfig });
    }

    let viteManifestEnabled = viteUserConfig.build?.manifest === true;

    let ssrBuildCtx: RemixPluginSsrBuildContext =
      viteConfigEnv.isSsrBuild && viteCommand === "build"
        ? {
            isSsrBuild: true,
            getRemixServerManifest: async () =>
              (await generateRemixManifestsForBuild()).remixServerManifest,
            serverBundleBuildConfig: getServerBundleBuildConfig(viteUserConfig),
          }
        : { isSsrBuild: false };

    ctx = {
      remixConfig,
      rootDirectory,
      entryClientFilePath,
      entryServerFilePath,
      viteManifestEnabled,
      ...ssrBuildCtx,
    };
  };

  let pluginIndex = (pluginName: string) => {
    invariant(viteConfig);
    return viteConfig.plugins.findIndex((plugin) => plugin.name === pluginName);
  };

  let getServerEntry = async () => {
    invariant(viteConfig, "viteconfig required to generate the server entry");

    // v3 TODO:
    // - Deprecate `ServerBuild.mode` once we officially stabilize vite and
    //   mark the old compiler as deprecated
    // - Remove `ServerBuild.mode` in v3

    let routes = ctx.serverBundleBuildConfig
      ? // For server bundle builds, the server build should only import the
        // routes for this bundle rather than importing all routes
        ctx.serverBundleBuildConfig.routes
      : // Otherwise, all routes are imported as usual
        ctx.remixConfig.routes;

    return `
    import * as entryServer from ${JSON.stringify(
      resolveFileUrl(ctx, ctx.entryServerFilePath)
    )};
    ${Object.keys(routes)
      .map((key, index) => {
        let route = routes[key]!;
        return `import * as route${index} from ${JSON.stringify(
          resolveFileUrl(
            ctx,
            resolveRelativeRouteFilePath(route, ctx.remixConfig)
          )
        )};`;
      })
      .join("\n")}
      /**
       * \`mode\` is only relevant for the old Remix compiler but
       * is included here to satisfy the \`ServerBuild\` typings.
       */
      export const mode = ${JSON.stringify(viteConfig.mode)};
      export { default as assets } from ${JSON.stringify(serverManifestId)};
      export const assetsBuildDirectory = ${JSON.stringify(
        path.relative(
          ctx.rootDirectory,
          getClientBuildDirectory(ctx.remixConfig)
        )
      )};
      export const basename = ${JSON.stringify(ctx.remixConfig.basename)};
      export const future = ${JSON.stringify(ctx.remixConfig.future)};
      export const isSpaMode = ${!ctx.remixConfig.ssr};
      export const publicPath = ${JSON.stringify(ctx.remixConfig.publicPath)};
      export const entry = { module: entryServer };
      export const routes = {
        ${Object.keys(routes)
          .map((key, index) => {
            let route = routes[key]!;
            return `${JSON.stringify(key)}: {
          id: ${JSON.stringify(route.id)},
          parentId: ${JSON.stringify(route.parentId)},
          path: ${JSON.stringify(route.path)},
          index: ${JSON.stringify(route.index)},
          caseSensitive: ${JSON.stringify(route.caseSensitive)},
          module: route${index}
        }`;
          })
          .join(",\n  ")}
      };`;
  };

  let loadViteManifest = async (directory: string) => {
    let manifestContents = await fse.readFile(
      path.resolve(directory, ".vite", "manifest.json"),
      "utf-8"
    );
    return JSON.parse(manifestContents) as Vite.Manifest;
  };

  let getViteManifestAssetPaths = (
    viteManifest: Vite.Manifest
  ): Set<string> => {
    // Get .css?url imports and CSS entry points
    let cssUrlPaths = Object.values(viteManifest)
      .filter((chunk) => chunk.file.endsWith(".css"))
      .map((chunk) => chunk.file);

    // Get bundled CSS files and generic asset types
    let chunkAssetPaths = Object.values(viteManifest).flatMap(
      (chunk) => chunk.assets ?? []
    );

    return new Set([...cssUrlPaths, ...chunkAssetPaths]);
  };

  let generateRemixManifestsForBuild = async (): Promise<{
    remixBrowserManifest: RemixManifest;
    remixServerManifest: RemixManifest;
  }> => {
    invariant(viteConfig);

    let viteManifest = await loadViteManifest(
      getClientBuildDirectory(ctx.remixConfig)
    );

    let entry = getRemixManifestBuildAssets(
      ctx,
      viteManifest,
      ctx.entryClientFilePath
    );

    let browserRoutes: RemixManifest["routes"] = {};
    let serverRoutes: RemixManifest["routes"] = {};

    let routeManifestExports = await getRouteManifestModuleExports(
      viteChildCompiler,
      ctx
    );

    for (let [key, route] of Object.entries(ctx.remixConfig.routes)) {
      let routeFilePath = path.join(ctx.remixConfig.appDirectory, route.file);
      let sourceExports = routeManifestExports[key];
      let isRootRoute = route.parentId === undefined;

      let routeManifestEntry = {
        id: route.id,
        parentId: route.parentId,
        path: route.path,
        index: route.index,
        caseSensitive: route.caseSensitive,
        hasAction: sourceExports.includes("action"),
        hasLoader: sourceExports.includes("loader"),
        hasClientAction: sourceExports.includes("clientAction"),
        hasClientLoader: sourceExports.includes("clientLoader"),
        hasErrorBoundary: sourceExports.includes("ErrorBoundary"),
        ...getRemixManifestBuildAssets(
          ctx,
          viteManifest,
          routeFilePath,
          // If this is the root route, we also need to include assets from the
          // client entry file as this is a common way for consumers to import
          // global reset styles, etc.
          isRootRoute ? [ctx.entryClientFilePath] : []
        ),
      };

      browserRoutes[key] = routeManifestEntry;

      let serverBundleRoutes = ctx.serverBundleBuildConfig?.routes;
      if (!serverBundleRoutes || serverBundleRoutes[key]) {
        serverRoutes[key] = routeManifestEntry;
      }
    }

    let fingerprintedValues = { entry, routes: browserRoutes };
    let version = getHash(JSON.stringify(fingerprintedValues), 8);
    let manifestPath = path.posix.join(
      viteConfig.build.assetsDir,
      `manifest-${version}.js`
    );
    let url = `${ctx.remixConfig.publicPath}${manifestPath}`;
    let nonFingerprintedValues = { url, version };

    let remixBrowserManifest: RemixManifest = {
      ...fingerprintedValues,
      ...nonFingerprintedValues,
    };

    // Write the browser manifest to disk as part of the build process
    await writeFileSafe(
      path.join(getClientBuildDirectory(ctx.remixConfig), manifestPath),
      `window.__remixManifest=${JSON.stringify(remixBrowserManifest)};`
    );

    // The server manifest is the same as the browser manifest, except for
    // server bundle builds which only includes routes for the current bundle,
    // otherwise the server and client have the same routes
    let remixServerManifest: RemixManifest = {
      ...remixBrowserManifest,
      routes: serverRoutes,
    };

    return {
      remixBrowserManifest,
      remixServerManifest,
    };
  };

  // In dev, the server and browser Remix manifests are the same
  let getRemixManifestForDev = async (): Promise<RemixManifest> => {
    let routes: RemixManifest["routes"] = {};

    let routeManifestExports = await getRouteManifestModuleExports(
      viteChildCompiler,
      ctx
    );

    for (let [key, route] of Object.entries(ctx.remixConfig.routes)) {
      let sourceExports = routeManifestExports[key];
      routes[key] = {
        id: route.id,
        parentId: route.parentId,
        path: route.path,
        index: route.index,
        caseSensitive: route.caseSensitive,
        module: combineURLs(
          ctx.remixConfig.publicPath,
          `${resolveFileUrl(
            ctx,
            resolveRelativeRouteFilePath(route, ctx.remixConfig)
          )}`
        ),
        hasAction: sourceExports.includes("action"),
        hasLoader: sourceExports.includes("loader"),
        hasClientAction: sourceExports.includes("clientAction"),
        hasClientLoader: sourceExports.includes("clientLoader"),
        hasErrorBoundary: sourceExports.includes("ErrorBoundary"),
        imports: [],
      };
    }

    return {
      version: String(Math.random()),
      url: combineURLs(
        ctx.remixConfig.publicPath,
        VirtualModule.url(browserManifestId)
      ),
      hmr: {
        runtime: combineURLs(
          ctx.remixConfig.publicPath,
          VirtualModule.url(injectHmrRuntimeId)
        ),
      },
      entry: {
        module: combineURLs(
          ctx.remixConfig.publicPath,
          resolveFileUrl(ctx, ctx.entryClientFilePath)
        ),
        imports: [],
      },
      routes,
    };
  };

  return [
    {
      name: "remix",
      config: async (_viteUserConfig, _viteConfigEnv) => {
        // Preload Vite's ESM build up-front as soon as we're in an async context
        await preloadVite();

        // Ensure sync import of Vite works after async preload
        let vite = getVite();

        viteUserConfig = _viteUserConfig;
        viteConfigEnv = _viteConfigEnv;
        viteCommand = viteConfigEnv.command;

        routesViteNodeContext = await ViteNode.createContext({
          root: viteUserConfig.root,
          mode: viteConfigEnv.mode,
        });

        await updateRemixPluginContext();

        Object.assign(
          process.env,
          vite.loadEnv(
            viteConfigEnv.mode,
            ctx.rootDirectory,
            // We override default prefix of "VITE_" with a blank string since
            // we're targeting the server, so we want to load all environment
            // variables, not just those explicitly marked for the client
            ""
          )
        );

        let baseRollupOptions = {
          // Silence Rollup "use client" warnings
          // Adapted from https://github.com/vitejs/vite-plugin-react/pull/144
          onwarn(warning, defaultHandler) {
            if (
              warning.code === "MODULE_LEVEL_DIRECTIVE" &&
              warning.message.includes("use client")
            ) {
              return;
            }
            if (viteUserConfig.build?.rollupOptions?.onwarn) {
              viteUserConfig.build.rollupOptions.onwarn(
                warning,
                defaultHandler
              );
            } else {
              defaultHandler(warning);
            }
          },
        } satisfies Vite.BuildOptions["rollupOptions"];

        return {
          __remixPluginContext: ctx,
          appType:
            viteCommand === "serve" &&
            viteConfigEnv.mode === "production" &&
            ctx.remixConfig.ssr === false
              ? "spa"
              : "custom",

          ssr: {
            external: ssrExternals,
          },
          optimizeDeps: {
            entries: ctx.remixConfig.future.unstable_optimizeDeps
              ? [
                  ctx.entryClientFilePath,
                  ...Object.values(ctx.remixConfig.routes).map((route) =>
                    path.join(ctx.remixConfig.appDirectory, route.file)
                  ),
                ]
              : [],
            include: [
              // Pre-bundle React dependencies to avoid React duplicates,
              // even if React dependencies are not direct dependencies.
              // https://react.dev/warnings/invalid-hook-call-warning#duplicate-react
              "react",
              "react/jsx-runtime",
              "react/jsx-dev-runtime",
              "react-dom/client",

              // Pre-bundle Remix dependencies to avoid Remix router duplicates.
              // Our remix-remix-react-proxy plugin does not process default client and
              // server entry files since those come from within `node_modules`.
              // That means that before Vite pre-bundles dependencies (e.g. first time dev server is run)
              // mismatching Remix routers cause `Error: You must render this element inside a <Remix> element`.
              "@remix-run/react",
            ],
          },
          esbuild: {
            jsx: "automatic",
            jsxDev: viteCommand !== "build",
          },
          resolve: {
            dedupe: [
              // https://react.dev/warnings/invalid-hook-call-warning#duplicate-react
              "react",
              "react-dom",

              // see description for `@remix-run/react` in `optimizeDeps.include`
              "@remix-run/react",
            ],
          },
          base: viteUserConfig.base,

          // When consumer provides an allow list for files that can be read by
          // the server, ensure that Remix's default entry files are included.
          // If we don't do this and a default entry file is used, the server
          // will throw an error that the file is not allowed to be read.
          // https://vitejs.dev/config/server-options#server-fs-allow
          server: viteUserConfig.server?.fs?.allow
            ? { fs: { allow: defaultEntries } }
            : undefined,

          // Vite config options for building
          ...(viteCommand === "build"
            ? {
                build: {
                  cssMinify: viteUserConfig.build?.cssMinify ?? true,
                  ...(!viteConfigEnv.isSsrBuild
                    ? {
                        manifest: true,
                        outDir: getClientBuildDirectory(ctx.remixConfig),
                        rollupOptions: {
                          ...baseRollupOptions,
                          preserveEntrySignatures: "exports-only",
                          input: [
                            ctx.entryClientFilePath,
                            ...Object.values(ctx.remixConfig.routes).map(
                              (route) =>
                                `${path.resolve(
                                  ctx.remixConfig.appDirectory,
                                  route.file
                                )}${BUILD_CLIENT_ROUTE_QUERY_STRING}`
                            ),
                          ],
                        },
                      }
                    : {
                        // We move SSR-only assets to client assets. Note that the
                        // SSR build can also emit code-split JS files (e.g. by
                        // dynamic import) under the same assets directory
                        // regardless of "ssrEmitAssets" option, so we also need to
                        // keep these JS files have to be kept as-is.
                        ssrEmitAssets: true,
                        copyPublicDir: false, // Assets in the public directory are only used by the client
                        manifest: true, // We need the manifest to detect SSR-only assets
                        outDir: getServerBuildDirectory(ctx),
                        rollupOptions: {
                          ...baseRollupOptions,
                          preserveEntrySignatures: "exports-only",
                          input: serverBuildId,
                          output: {
                            entryFileNames: ctx.remixConfig.serverBuildFile,
                            format: ctx.remixConfig.serverModuleFormat,
                          },
                        },
                      }),
                },
              }
            : undefined),

          // Vite config options for SPA preview mode
          ...(viteCommand === "serve" && ctx.remixConfig.ssr === false
            ? {
                build: {
                  manifest: true,
                  outDir: getClientBuildDirectory(ctx.remixConfig),
                },
              }
            : undefined),
        };
      },
      async configResolved(resolvedViteConfig) {
        await initEsModuleLexer;

        viteConfig = resolvedViteConfig;
        invariant(viteConfig);

        // We load the same Vite config file again for the child compiler so
        // that both parent and child compiler's plugins have independent state.
        // If we re-used the `viteUserConfig.plugins` array for the child
        // compiler, it could lead to mutating shared state between plugin
        // instances in unexpected ways, e.g. during `vite build` the
        // `configResolved` plugin hook would be called with `command = "build"`
        // by parent and then `command = "serve"` by child, which some plugins
        // may respond to by updating state referenced by the parent.
        if (!viteConfig.configFile) {
          throw new Error(
            "The Remix Vite plugin requires the use of a Vite config file"
          );
        }

        let vite = getVite();

        let childCompilerConfigFile = await vite.loadConfigFromFile(
          {
            command: viteConfig.command,
            mode: viteConfig.mode,
            isSsrBuild: ctx.isSsrBuild,
          },
          viteConfig.configFile
        );

        invariant(
          childCompilerConfigFile,
          "Vite config file was unable to be resolved for Remix child compiler"
        );

        // Validate that commonly used Rollup plugins that need to run before
        // Remix are in the correct order. This is because Rollup plugins can't
        // set `enforce: "pre"` like Vite plugins can. Explicitly validating
        // this provides a much nicer developer experience.
        let rollupPrePlugins = [
          { pluginName: "@mdx-js/rollup", displayName: "@mdx-js/rollup" },
        ];
        for (let prePlugin of rollupPrePlugins) {
          let prePluginIndex = pluginIndex(prePlugin.pluginName);
          if (prePluginIndex >= 0 && prePluginIndex > pluginIndex("remix")) {
            throw new Error(
              `The "${prePlugin.displayName}" plugin should be placed before the Remix plugin in your Vite config file`
            );
          }
        }

        viteChildCompiler = await vite.createServer({
          ...viteUserConfig,
          mode: viteConfig.mode,
          server: {
            watch: viteConfig.command === "build" ? null : undefined,
            preTransformRequests: false,
            hmr: false,
          },
          configFile: false,
          envFile: false,
          plugins: [
            ...(childCompilerConfigFile.config.plugins ?? [])
              .flat()
              // Exclude this plugin from the child compiler to prevent an
              // infinite loop (plugin creates a child compiler with the same
              // plugin that creates another child compiler, repeat ad
              // infinitum), and to prevent the manifest from being written to
              // disk from the child compiler. This is important in the
              // production build because the child compiler is a Vite dev
              // server and will generate incorrect manifests.
              .filter(
                (plugin) =>
                  typeof plugin === "object" &&
                  plugin !== null &&
                  "name" in plugin &&
                  plugin.name !== "remix" &&
                  plugin.name !== "remix-hmr-updates"
              ),
          ],
        });
        await viteChildCompiler.pluginContainer.buildStart({});
      },
      async transform(code, id) {
        if (isCssModulesFile(id)) {
          cssModulesManifest[id] = code;
        }

        if (id.endsWith(BUILD_CLIENT_ROUTE_QUERY_STRING)) {
          let routeModuleId = id.replace(BUILD_CLIENT_ROUTE_QUERY_STRING, "");
          let sourceExports = await getRouteModuleExports(
            viteChildCompiler,
            ctx,
            routeModuleId
          );

          let routeFileName = path.basename(routeModuleId);
          let clientExports = sourceExports
            .filter((exportName) => CLIENT_ROUTE_EXPORTS.includes(exportName))
            .join(", ");

          return `export { ${clientExports} } from "./${routeFileName}";`;
        }
      },
      buildStart() {
        invariant(viteConfig);

        if (
          viteCommand === "build" &&
          viteConfig.mode === "production" &&
          !viteConfig.build.ssr &&
          viteConfig.build.sourcemap
        ) {
          viteConfig.logger.warn(
            colors.yellow(
              "\n" +
                colors.bold("  ⚠️  Source maps are enabled in production\n") +
                [
                  "This makes your server code publicly",
                  "visible in the browser. This is highly",
                  "discouraged! If you insist, ensure that",
                  "you are using environment variables for",
                  "secrets and not hard-coding them in",
                  "your source code.",
                ]
                  .map((line) => "     " + line)
                  .join("\n") +
                "\n"
            )
          );
        }
      },
      async configureServer(viteDevServer) {
        setDevServerHooks({
          // Give the request handler access to the critical CSS in dev to avoid a
          // flash of unstyled content since Vite injects CSS file contents via JS
          getCriticalCss: async (build, url) => {
            return getStylesForUrl({
              rootDirectory: ctx.rootDirectory,
              entryClientFilePath: ctx.entryClientFilePath,
              remixConfig: ctx.remixConfig,
              viteDevServer,
              cssModulesManifest,
              build,
              url,
            });
          },
          // If an error is caught within the request handler, let Vite fix the
          // stack trace so it maps back to the actual source code
          processRequestError: (error) => {
            if (error instanceof Error) {
              viteDevServer.ssrFixStacktrace(error);
            }
          },
        });

        // Invalidate virtual modules and update cached plugin config via file watcher
        viteDevServer.watcher.on("all", async (eventName, rawFilepath) => {
          let { normalizePath } = getVite();
          let filepath = normalizePath(rawFilepath);

          let appFileAddedOrRemoved =
            (eventName === "add" || eventName === "unlink") &&
            filepath.startsWith(normalizePath(ctx.remixConfig.appDirectory));

          invariant(viteConfig?.configFile);
          let viteConfigChanged =
            eventName === "change" &&
            filepath === normalizePath(viteConfig.configFile);

          let routeConfigChanged = Boolean(
            routesViteNodeContext?.devServer?.moduleGraph.getModuleById(
              filepath
            )
          );

          if (routeConfigChanged || appFileAddedOrRemoved) {
            routesViteNodeContext?.devServer?.moduleGraph.invalidateAll();
            routesViteNodeContext?.runner?.moduleCache.clear();
          }

          if (
            appFileAddedOrRemoved ||
            viteConfigChanged ||
            routeConfigChanged
          ) {
            let lastRemixConfig = ctx.remixConfig;

            await updateRemixPluginContext({ routeConfigChanged });

            if (!isEqualJson(lastRemixConfig, ctx.remixConfig)) {
              invalidateVirtualModules(viteDevServer);
            }
          }
        });

        return () => {
          // Let user servers handle SSR requests in middleware mode,
          // otherwise the Vite plugin will handle the request
          if (!viteDevServer.config.server.middlewareMode) {
            viteDevServer.middlewares.use(async (req, res, next) => {
              try {
                let build = (await viteDevServer.ssrLoadModule(
                  serverBuildId
                )) as ServerBuild;

                let handler = createRequestHandler(build, "development");
                let nodeHandler: NodeRequestHandler = async (
                  nodeReq,
                  nodeRes
                ) => {
                  let req = fromNodeRequest(nodeReq, nodeRes);
                  let res = await handler(req, await remixDevLoadContext(req));
                  await toNodeRequest(res, nodeRes);
                };
                await nodeHandler(req, res);
              } catch (error) {
                next(error);
              }
            });
          }
        };
      },
      writeBundle: {
        // After the SSR build is finished, we inspect the Vite manifest for
        // the SSR build and move server-only assets to client assets directory
        async handler() {
          if (!ctx.isSsrBuild) {
            return;
          }

          invariant(viteConfig);

          let clientBuildDirectory = getClientBuildDirectory(ctx.remixConfig);
          let serverBuildDirectory = getServerBuildDirectory(ctx);

          let ssrViteManifest = await loadViteManifest(serverBuildDirectory);
          let ssrAssetPaths = getViteManifestAssetPaths(ssrViteManifest);

          // We only move assets that aren't in the client build, otherwise we
          // remove them. These assets only exist because we explicitly set
          // `ssrEmitAssets: true` in the SSR Vite config. These assets
          // typically wouldn't exist by default, which is why we assume it's
          // safe to remove them. We're aiming for a clean build output so that
          // unnecessary assets don't get deployed alongside the server code.
          let movedAssetPaths: string[] = [];
          for (let ssrAssetPath of ssrAssetPaths) {
            let src = path.join(serverBuildDirectory, ssrAssetPath);
            let dest = path.join(clientBuildDirectory, ssrAssetPath);

            if (!fse.existsSync(dest)) {
              await fse.move(src, dest);
              movedAssetPaths.push(dest);
            } else {
              await fse.remove(src);
            }
          }

          // We assume CSS assets from the SSR build are unnecessary and remove
          // them for the same reasons as above.
          let ssrCssPaths = Object.values(ssrViteManifest).flatMap(
            (chunk) => chunk.css ?? []
          );
          await Promise.all(
            ssrCssPaths.map((cssPath) =>
              fse.remove(path.join(serverBuildDirectory, cssPath))
            )
          );

          if (movedAssetPaths.length) {
            viteConfig.logger.info(
              [
                "",
                `${colors.green("✓")} ${movedAssetPaths.length} asset${
                  movedAssetPaths.length > 1 ? "s" : ""
                } moved from Remix server build to client assets.`,
                ...movedAssetPaths.map((movedAssetPath) =>
                  colors.dim(path.relative(ctx.rootDirectory, movedAssetPath))
                ),
                "",
              ].join("\n")
            );
          }

          if (!ctx.remixConfig.ssr) {
            await handleSpaMode(
              serverBuildDirectory,
              ctx.remixConfig.serverBuildFile,
              clientBuildDirectory,
              viteConfig,
              ctx.remixConfig.basename
            );
          }
        },
      },
      async buildEnd() {
        await viteChildCompiler?.close();
        await routesViteNodeContext?.devServer.close();
      },
    },
    {
      name: "remix-virtual-modules",
      enforce: "pre",
      resolveId(id) {
        if (vmods.includes(id)) return VirtualModule.resolve(id);
      },
      async load(id) {
        switch (id) {
          case VirtualModule.resolve(serverBuildId): {
            return await getServerEntry();
          }
          case VirtualModule.resolve(serverManifestId): {
            let remixManifest = ctx.isSsrBuild
              ? await ctx.getRemixServerManifest()
              : await getRemixManifestForDev();

            return `export default ${jsesc(remixManifest, { es6: true })};`;
          }
          case VirtualModule.resolve(browserManifestId): {
            if (viteCommand === "build") {
              throw new Error("This module only exists in development");
            }

            let remixManifest = await getRemixManifestForDev();
            let remixManifestString = jsesc(remixManifest, { es6: true });

            return `window.__remixManifest=${remixManifestString};`;
          }
        }
      },
    },
    {
      name: "remix-dot-server",
      enforce: "pre",
      async resolveId(id, importer, options) {
        // https://vitejs.dev/config/dep-optimization-options
        let isOptimizeDeps =
          viteCommand === "serve" &&
          (options as { scan?: boolean })?.scan === true;

        if (options?.ssr || isOptimizeDeps) return;

        let isResolving = options?.custom?.["remix-dot-server"] ?? false;
        if (isResolving) return;
        options.custom = { ...options.custom, "remix-dot-server": true };
        let resolved = await this.resolve(id, importer, options);
        if (!resolved) return;

        let serverFileRE = /\.server(\.[cm]?[jt]sx?)?$/;
        let serverDirRE = /\/\.server\//;
        let isDotServer =
          serverFileRE.test(resolved!.id) || serverDirRE.test(resolved!.id);
        if (!isDotServer) return;

        if (!importer) return;
        if (viteCommand !== "build" && importer.endsWith(".html")) {
          // Vite has a special `index.html` importer for `resolveId` within `transformRequest`
          // https://github.com/vitejs/vite/blob/5684fcd8d27110d098b3e1c19d851f44251588f1/packages/vite/src/node/server/transformRequest.ts#L158
          // https://github.com/vitejs/vite/blob/5684fcd8d27110d098b3e1c19d851f44251588f1/packages/vite/src/node/server/pluginContainer.ts#L668
          return;
        }

        let vite = getVite();
        let importerShort = vite.normalizePath(
          path.relative(ctx.rootDirectory, importer)
        );
        let isRoute = getRoute(ctx.remixConfig, importer);

        if (isRoute) {
          let serverOnlyExports = SERVER_ONLY_ROUTE_EXPORTS.map(
            (xport) => `\`${xport}\``
          ).join(", ");
          throw Error(
            [
              colors.red(`Server-only module referenced by client`),
              "",
              `    '${id}' imported by route '${importerShort}'`,
              "",
              `  Remix automatically removes server-code from these exports:`,
              `    ${serverOnlyExports}`,
              "",
              `  But other route exports in '${importerShort}' depend on '${id}'.`,
              "",
              "  See https://remix.run/docs/en/main/guides/vite#splitting-up-client-and-server-code",
              "",
            ].join("\n")
          );
        }

        throw Error(
          [
            colors.red(`Server-only module referenced by client`),
            "",
            `    '${id}' imported by '${importerShort}'`,
            "",
            "  See https://remix.run/docs/en/main/guides/vite#splitting-up-client-and-server-code",
            "",
          ].join("\n")
        );
      },
    },
    {
      name: "remix-dot-client",
      async transform(code, id, options) {
        if (!options?.ssr) return;
        let clientFileRE = /\.client(\.[cm]?[jt]sx?)?$/;
        let clientDirRE = /\/\.client\//;
        if (clientFileRE.test(id) || clientDirRE.test(id)) {
          let exports = esModuleLexer(code)[1];
          return {
            code: exports
              .map(({ n: name }) =>
                name === "default"
                  ? "export default undefined;"
                  : `export const ${name} = undefined;`
              )
              .join("\n"),
            map: null,
          };
        }
      },
    },
    {
      name: "remix-route-exports",
      async transform(code, id, options) {
        if (options?.ssr) return;

        let route = getRoute(ctx.remixConfig, id);
        if (!route) return;

        if (!ctx.remixConfig.ssr) {
          let serverOnlyExports = esModuleLexer(code)[1]
            .map((exp) => exp.n)
            .filter((exp) => SERVER_ONLY_ROUTE_EXPORTS.includes(exp));
          if (serverOnlyExports.length > 0) {
            let str = serverOnlyExports.map((e) => `\`${e}\``).join(", ");
            let message =
              `SPA Mode: ${serverOnlyExports.length} invalid route export(s) in ` +
              `\`${route.file}\`: ${str}. See https://remix.run/guides/spa-mode ` +
              `for more information.`;
            throw Error(message);
          }

          if (route.id !== "root") {
            let hasHydrateFallback = esModuleLexer(code)[1]
              .map((exp) => exp.n)
              .some((exp) => exp === "HydrateFallback");
            if (hasHydrateFallback) {
              let message =
                `SPA Mode: Invalid \`HydrateFallback\` export found in ` +
                `\`${route.file}\`. \`HydrateFallback\` is only permitted on ` +
                `the root route in SPA Mode. See https://remix.run/guides/spa-mode ` +
                `for more information.`;
              throw Error(message);
            }
          }
        }

        let [filepath] = id.split("?");

        return removeExports(code, SERVER_ONLY_ROUTE_EXPORTS, {
          sourceMaps: true,
          filename: id,
          sourceFileName: filepath,
        });
      },
    },
    {
      name: "remix-inject-hmr-runtime",
      enforce: "pre",
      resolveId(id) {
        if (id === injectHmrRuntimeId)
          return VirtualModule.resolve(injectHmrRuntimeId);
      },
      async load(id) {
        if (id !== VirtualModule.resolve(injectHmrRuntimeId)) return;

        return [
          `import RefreshRuntime from "${hmrRuntimeId}"`,
          "RefreshRuntime.injectIntoGlobalHook(window)",
          "window.$RefreshReg$ = () => {}",
          "window.$RefreshSig$ = () => (type) => type",
          "window.__vite_plugin_react_preamble_installed__ = true",
        ].join("\n");
      },
    },
    {
      name: "remix-hmr-runtime",
      enforce: "pre",
      resolveId(id) {
        if (id === hmrRuntimeId) return VirtualModule.resolve(hmrRuntimeId);
      },
      async load(id) {
        if (id !== VirtualModule.resolve(hmrRuntimeId)) return;

        let reactRefreshDir = path.dirname(
          require.resolve("react-refresh/package.json")
        );
        let reactRefreshRuntimePath = path.join(
          reactRefreshDir,
          "cjs/react-refresh-runtime.development.js"
        );

        return [
          "const exports = {}",
          await fse.readFile(reactRefreshRuntimePath, "utf8"),
          await fse.readFile(
            require.resolve("./static/refresh-utils.cjs"),
            "utf8"
          ),
          "export default exports",
        ].join("\n");
      },
    },
    {
      name: "remix-react-refresh-babel",
      async transform(code, id, options) {
        if (viteCommand !== "serve") return;
        if (id.includes("/node_modules/")) return;

        let [filepath] = id.split("?");
        let extensionsRE = /\.(jsx?|tsx?|mdx?)$/;
        if (!extensionsRE.test(filepath)) return;

        let devRuntime = "react/jsx-dev-runtime";
        let ssr = options?.ssr === true;
        let isJSX = filepath.endsWith("x");
        let useFastRefresh = !ssr && (isJSX || code.includes(devRuntime));
        if (!useFastRefresh) return;

        let result = await babel.transformAsync(code, {
          configFile: false,
          babelrc: false,
          filename: id,
          sourceFileName: filepath,
          parserOpts: {
            sourceType: "module",
            allowAwaitOutsideFunction: true,
          },
          plugins: [[require("react-refresh/babel"), { skipEnvCheck: true }]],
          sourceMaps: true,
        });
        if (result === null) return;

        code = result.code!;
        let refreshContentRE = /\$Refresh(?:Reg|Sig)\$\(/;
        if (refreshContentRE.test(code)) {
          code = addRefreshWrapper(ctx.remixConfig, code, id);
        }
        return { code, map: result.map };
      },
    },
    {
      name: "remix-hmr-updates",
      async handleHotUpdate({ server, file, modules, read }) {
        let route = getRoute(ctx.remixConfig, file);

        type ManifestRoute = RemixManifest["routes"][string];
        type HmrEventData = { route: ManifestRoute | null };
        let hmrEventData: HmrEventData = { route: null };

        if (route) {
          // invalidate manifest on route exports change
          let serverManifest = (await server.ssrLoadModule(serverManifestId))
            .default as RemixManifest;

          let oldRouteMetadata = serverManifest.routes[route.id];
          let newRouteMetadata = await getRouteMetadata(
            ctx,
            viteChildCompiler,
            route,
            read
          );

          hmrEventData.route = newRouteMetadata;

          if (
            !oldRouteMetadata ||
            (
              [
                "hasLoader",
                "hasClientLoader",
                "hasAction",
                "hasClientAction",
                "hasErrorBoundary",
              ] as const
            ).some((key) => oldRouteMetadata[key] !== newRouteMetadata[key])
          ) {
            invalidateVirtualModules(server);
          }
        }

        server.ws.send({
          type: "custom",
          event: "remix:hmr",
          data: hmrEventData,
        });

        return modules;
      },
    },
    {
      name: "remix-server-change-trigger-client-hmr",
      // This hook is only available in Vite v6+ so this is a no-op in v5.
      // Previously the server and client modules were shared in a single module
      // graph. This meant that changes to server code automatically resulted in
      // client HMR updates. In Vite v6+ these module graphs are separate from
      // each other so we need to manually trigger client HMR updates if server
      // code has changed.
      hotUpdate(this, { server, modules }) {
        if (this.environment.name !== "ssr" && modules.length <= 0) {
          return;
        }

        let clientModules = uniqueNodes(
          modules.flatMap((mod) =>
            getParentClientNodes(server.environments.client.moduleGraph, mod)
          )
        );

        for (let clientModule of clientModules) {
          server.environments.client.reloadModule(clientModule);
        }
      },
    },
  ];
};

function getParentClientNodes(
  clientModuleGraph: Vite.EnvironmentModuleGraph,
  module: Vite.EnvironmentModuleNode
): Vite.EnvironmentModuleNode[] {
  if (!module.id) {
    return [];
  }

  let clientModule = clientModuleGraph.getModuleById(module.id);
  if (clientModule) {
    return [clientModule];
  }

  return [...module.importers].flatMap((importer) =>
    getParentClientNodes(clientModuleGraph, importer)
  );
}

function uniqueNodes(
  nodes: Vite.EnvironmentModuleNode[]
): Vite.EnvironmentModuleNode[] {
  let nodeUrls = new Set<string>();
  let unique: Vite.EnvironmentModuleNode[] = [];
  for (let node of nodes) {
    if (nodeUrls.has(node.url)) {
      continue;
    }
    nodeUrls.add(node.url);
    unique.push(node);
  }
  return unique;
}

function isEqualJson(v1: unknown, v2: unknown) {
  return JSON.stringify(v1) === JSON.stringify(v2);
}

function addRefreshWrapper(
  remixConfig: ResolvedVitePluginConfig,
  code: string,
  id: string
): string {
  let route = getRoute(remixConfig, id);
  let acceptExports = route
    ? [
        "clientAction",
        "clientLoader",
        "handle",
        "meta",
        "links",
        "shouldRevalidate",
      ]
    : [];
  return (
    REACT_REFRESH_HEADER.replaceAll("__SOURCE__", JSON.stringify(id)) +
    code +
    REACT_REFRESH_FOOTER.replaceAll("__SOURCE__", JSON.stringify(id))
      .replaceAll("__ACCEPT_EXPORTS__", JSON.stringify(acceptExports))
      .replaceAll("__ROUTE_ID__", JSON.stringify(route?.id))
  );
}

const REACT_REFRESH_HEADER = `
import RefreshRuntime from "${hmrRuntimeId}";

const inWebWorker = typeof WorkerGlobalScope !== 'undefined' && self instanceof WorkerGlobalScope;
let prevRefreshReg;
let prevRefreshSig;

if (import.meta.hot && !inWebWorker) {
  if (!window.__vite_plugin_react_preamble_installed__) {
    throw new Error(
      "Remix Vite plugin can't detect preamble. Something is wrong."
    );
  }

  prevRefreshReg = window.$RefreshReg$;
  prevRefreshSig = window.$RefreshSig$;
  window.$RefreshReg$ = (type, id) => {
    RefreshRuntime.register(type, __SOURCE__ + " " + id)
  };
  window.$RefreshSig$ = RefreshRuntime.createSignatureFunctionForTransform;
}`.replace(/\n+/g, "");

const REACT_REFRESH_FOOTER = `
if (import.meta.hot && !inWebWorker) {
  window.$RefreshReg$ = prevRefreshReg;
  window.$RefreshSig$ = prevRefreshSig;
  RefreshRuntime.__hmr_import(import.meta.url).then((currentExports) => {
    RefreshRuntime.registerExportsForReactRefresh(__SOURCE__, currentExports);
    import.meta.hot.accept((nextExports) => {
      if (!nextExports) return;
      __ROUTE_ID__ && window.__remixRouteModuleUpdates.set(__ROUTE_ID__, nextExports);
      const invalidateMessage = RefreshRuntime.validateRefreshBoundaryAndEnqueueUpdate(currentExports, nextExports, __ACCEPT_EXPORTS__);
      if (invalidateMessage) import.meta.hot.invalidate(invalidateMessage);
    });
  });
}`;

function getRoute(
  pluginConfig: ResolvedVitePluginConfig,
  file: string
): RouteManifestEntry | undefined {
  let vite = getVite();
  let routePath = vite.normalizePath(
    path.relative(pluginConfig.appDirectory, file)
  );
  let route = Object.values(pluginConfig.routes).find(
    (r) => vite.normalizePath(r.file) === routePath
  );
  return route;
}

async function getRouteMetadata(
  ctx: RemixPluginContext,
  viteChildCompiler: Vite.ViteDevServer | null,
  route: RouteManifestEntry,
  readRouteFile?: () => string | Promise<string>
) {
  let sourceExports = await getRouteModuleExports(
    viteChildCompiler,
    ctx,
    route.file,
    readRouteFile
  );

  let info = {
    id: route.id,
    parentId: route.parentId,
    path: route.path,
    index: route.index,
    caseSensitive: route.caseSensitive,
    url: combineURLs(
      ctx.remixConfig.publicPath,
      "/" +
        path.relative(
          ctx.rootDirectory,
          resolveRelativeRouteFilePath(route, ctx.remixConfig)
        )
    ),
    module: combineURLs(
      ctx.remixConfig.publicPath,
      `${resolveFileUrl(
        ctx,
        resolveRelativeRouteFilePath(route, ctx.remixConfig)
      )}?import`
    ), // Ensure the Vite dev server responds with a JS module
    hasAction: sourceExports.includes("action"),
    hasClientAction: sourceExports.includes("clientAction"),
    hasLoader: sourceExports.includes("loader"),
    hasClientLoader: sourceExports.includes("clientLoader"),
    hasErrorBoundary: sourceExports.includes("ErrorBoundary"),
    imports: [],
  };
  return info;
}

async function handleSpaMode(
  serverBuildDirectoryPath: string,
  serverBuildFile: string,
  clientBuildDirectory: string,
  viteConfig: Vite.ResolvedConfig,
  basename: string
) {
  // Create a handler and call it for the `/` path - rendering down to the
  // proper HydrateFallback ... or not!  Maybe they have a static landing page
  // generated from routes/_index.tsx.
  let serverBuildPath = path.join(serverBuildDirectoryPath, serverBuildFile);
  let build = await import(url.pathToFileURL(serverBuildPath).toString());
  let { createRequestHandler: createHandler } = await import("@remix-run/node");
  let handler = createHandler(build, viteConfig.mode);
  let response = await handler(new Request(`http://localhost${basename}`));
  let html = await response.text();
  if (response.status !== 200) {
    throw new Error(
      `SPA Mode: Received a ${response.status} status code from ` +
        `\`entry.server.tsx\` while generating the \`index.html\` file.\n${html}`
    );
  }

  if (
    !html.includes("window.__remixContext =") ||
    !html.includes("window.__remixRouteModules =")
  ) {
    throw new Error(
      "SPA Mode: Did you forget to include <Scripts/> in your `root.tsx` " +
        "`HydrateFallback` component?  Your `index.html` file cannot hydrate " +
        "into a SPA without `<Scripts />`."
    );
  }

  // Write out the index.html file for the SPA
  await fse.writeFile(path.join(clientBuildDirectory, "index.html"), html);

  viteConfig.logger.info(
    "SPA Mode: index.html has been written to your " +
      colors.bold(path.relative(process.cwd(), clientBuildDirectory)) +
      " directory"
  );

  // Cleanup - we no longer need the server build assets
  fse.removeSync(serverBuildDirectoryPath);
}<|MERGE_RESOLUTION|>--- conflicted
+++ resolved
@@ -640,7 +640,7 @@
             );
           }
 
-<<<<<<< HEAD
+
   let resolvePluginConfig =
     async (): Promise<ResolvedRemixVitePluginConfig> => {
       let defaults = {
@@ -662,11 +662,11 @@
         ...options,
         ...extraConfig,
       };
-=======
+
           if (!preset.remixConfig) {
             return null;
           }
->>>>>>> 23820103
+
 
           let remixConfigPreset: VitePluginConfig = omit(
             await preset.remixConfig({ remixUserConfig }),
