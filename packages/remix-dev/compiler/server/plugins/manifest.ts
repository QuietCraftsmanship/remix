import type { Plugin } from "esbuild";
import jsesc from "jsesc";

import type * as Channel from "../../../channel";
import type { RouteManifest } from "../../../config/routes";
import { type Manifest } from "../../../manifest";
import { assetsManifestVirtualModule } from "../virtualModules";
import { Cancel } from "../../cancel";

/**
 * Creates a virtual module called `@remix-run/dev/assets-manifest` that exports
 * the assets manifest. This is used in the server entry module to access the
 * assets manifest in the server build.
 */
<<<<<<< HEAD
export function serverAssetsManifestPlugin(
  channels: {
    manifest: Channel.Type<Manifest>;
  },
  routes: RouteManifest
): Plugin {
=======
export function serverAssetsManifestPlugin(refs: {
  manifestChannel: Channel.Type<Manifest>;
}): Plugin {
>>>>>>> 72fe124a
  let filter = assetsManifestVirtualModule.filter;

  return {
    name: "server-assets-manifest",
    setup(build) {
      build.onResolve({ filter }, ({ path }) => {
        return {
          path,
          namespace: "server-assets-manifest",
        };
      });

      build.onLoad({ filter }, async () => {
        let manifest = await refs.manifestChannel.result;
        if (!manifest.ok) throw new Cancel("server");

        // Filter out the routes that are not in this bundle
        let manifestWithRoutes = { ...manifest.value };
        let manifestRoutes = { ...manifest.value.routes };
        for (let id in manifestRoutes) {
          if (!(id in routes)) {
            delete manifestRoutes[id];
          }
        }
        manifestWithRoutes.routes = manifestRoutes;

        return {
          contents: `export default ${jsesc(manifestWithRoutes, {
            es6: true,
          })};`,
          loader: "js",
        };
      });
    },
  };
}<|MERGE_RESOLUTION|>--- conflicted
+++ resolved
@@ -12,18 +12,11 @@
  * the assets manifest. This is used in the server entry module to access the
  * assets manifest in the server build.
  */
-<<<<<<< HEAD
-export function serverAssetsManifestPlugin(
-  channels: {
-    manifest: Channel.Type<Manifest>;
-  },
+export function serverAssetsManifestPlugin(refs: {
+  manifestChannel: Channel.Type<Manifest>;
+},
   routes: RouteManifest
 ): Plugin {
-=======
-export function serverAssetsManifestPlugin(refs: {
-  manifestChannel: Channel.Type<Manifest>;
-}): Plugin {
->>>>>>> 72fe124a
   let filter = assetsManifestVirtualModule.filter;
 
   return {
