--- conflicted
+++ resolved
@@ -375,11 +375,7 @@
 
 See also:
 
-<<<<<<< HEAD
-- [`headers`](#headers)
-=======
 - [`headers`]("#headers")
->>>>>>> b2d66e0a
 - [MDN Response Docs][response]
 
 #### Throwing Responses in Loaders
