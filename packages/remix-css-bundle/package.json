--- conflicted
+++ resolved
@@ -1,10 +1,6 @@
 {
   "name": "@remix-run/css-bundle",
-<<<<<<< HEAD
-  "version": "1.11.0",
-=======
   "version": "1.11.1",
->>>>>>> 56d715c1
   "description": "CSS bundle href when using CSS bundling features in Remix",
   "homepage": "https://remix.run",
   "bugs": {
